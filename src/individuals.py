import numpy.typing as npt
import numpy as np

class Individual:

    """
    Class for indivduals
    """

    def __init__(
        self, individual_params, init_data_attracts, init_data_thresholds
    ):

        self.init_thresholds = init_data_thresholds
        self.attracts = init_data_attracts
        self.thresholds = init_data_thresholds

        self.M = individual_params["M"]
        self.t = individual_params["t"]
        self.delta_t = individual_params["delta_t"]
        self.save_data = individual_params["save_data"]
        self.carbon_intensive_list = individual_params["carbon_emissions"]
        self.culture_momentum = individual_params["culture_momentum"]
<<<<<<< HEAD
        self.discount_list = individual_params["discount_list"]
=======

        self.time_weightings = individual_params["time_weightings"]
>>>>>>> 3b7812f2

        self.carbon_price_state = individual_params["carbon_price_state"]
        self.information_provision_state = individual_params["information_provision_state"]

        if self.carbon_price_state:
            self.carbon_price = individual_params["carbon_price"]

        if self.information_provision_state:
            self.attract_information_provision_list = individual_params["attract_information_provision_list"]
            self.nu = individual_params["nu"]
            self.eta = individual_params["eta"]
            self.t_IP_list = individual_params["t_IP_list"]

        self.time_list_beahviours = [self.delta_t*x for x in range(self.culture_momentum)]
        #print("time_list_beahviours", self.time_list_beahviours)

        #print(self.attracts,self.thresholds, type(self.thresholds))
        self.values = self.attracts - self.thresholds
        #print(self.values)

        #print("intia values",self.values, type(self.attracts ),self.attracts )
        if self.information_provision_state:
            self.information_provision = self.calc_information_provision()
        
        self.total_carbon_emissions, self.av_behaviour  = self.update_total_emissions_av_behaviour()

        self.av_behaviour_list = [self.av_behaviour]*self.culture_momentum
        self.culture = self.calc_culture()

        if self.save_data:
            self.history_behaviour_values = [list(self.values)]
            self.history_behaviour_attracts = [list(self.attracts)]
            self.history_behaviour_thresholds = [list(self.thresholds)]
            self.history_av_behaviour = [self.av_behaviour]
            self.history_culture = [self.culture]
            self.history_carbon_emissions = [self.total_carbon_emissions]
            if self.information_provision_state:
                self.history_information_provision = [self.information_provision]

    def update_av_behaviour_list(self):
        if len(self.av_behaviour_list) < self.culture_momentum:
            self.av_behaviour_list.append(self.av_behaviour)
        else:
            self.av_behaviour_list.pop(0)
            self.av_behaviour_list.append(self.av_behaviour)

    def update_av_behaviour_list_alt(self):
        self.av_behaviour_list.pop(0)
        self.av_behaviour_list.append(self.av_behaviour)

    def calc_culture(self) -> float:
        weighted_sum_behaviours = 0

        for i in range(len(self.av_behaviour_list)):
<<<<<<< HEAD
            weighted_sum_behaviours += self.discount_list[i]*self.av_behaviour_list[i]
=======
            weighted_sum_behaviours += self.time_weightings[i]*self.av_behaviour_list[i]#quasi hyperbolic discounting

>>>>>>> 3b7812f2
        normalized_culture = weighted_sum_behaviours/len(self.av_behaviour_list)
        #print(len(self.av_behaviour_list))
        return normalized_culture

    def update_values(self):
        self.values = self.attracts - self.thresholds

    def update_attracts(self,social_component_behaviours):
        if self.information_provision_state:
            self.attracts += self.delta_t*(social_component_behaviours + self.information_provision)  
        else:
            self.attracts += self.delta_t*(social_component_behaviours)  

    def update_thresholds(self):
        for m in range(self.M):
            if self.init_thresholds[m] < self.carbon_price*self.carbon_intensive_list[m]:
                self.thresholds[m] = 0 
            else:
                self.thresholds[m] = self.init_thresholds[m] - self.carbon_price*self.carbon_intensive_list[m]

    def update_total_emissions_av_behaviour(self):
        total_emissions = 0  # calc_carbon_emission
        total_behaviour = 0  # calc_behaviour_av
        
        for i in range(self.M):

            total_behaviour += self.values[i]  # calc_behaviour_av

            if (self.values[i] <= 0):  # calc_carbon_emissions if less than or equal to 0 then it is a less environmetally friendly behaviour(brown)
                total_emissions += self.carbon_intensive_list[i]  # calc_carbon_emissions
        average_behaviour = total_behaviour/self.M
        return total_emissions, average_behaviour  # calc_carbon_emissions #calc_behaviour_a

    def calc_information_provision_boost(self,i):
        return self.attract_information_provision_list[i]*(1 - np.exp(-self.nu*(self.attract_information_provision_list[i] - self.attracts[i])))

    def calc_information_provision_decay(self,i):
        return self.information_provision[i]*np.exp(-self.eta*(self.t - self.t_IP_list[i]))

    def calc_information_provision(self):
        #print("time; ",self.t_IP_list)
        information_provision = []
        for i in range(self.M):
            if self.t_IP_list[i] == self.t:
                information_provision.append(self.calc_information_provision_boost(i))
            elif self.t_IP_list[i] < self.t and self.information_provision[i] > 0.00000001:
                information_provision.append(self.calc_information_provision_decay(i))
            else:
                information_provision.append(0) #this means that no information provision policy is ever present in this behaviour
        
        #print("information_provision:",information_provision)
        return np.array(information_provision)

    def update_information_provision(self):
        for i in range(self.M):
            if self.t_IP_list[i] == self.t:
                self.information_provision[i] = self.calc_information_provision_boost(i)
            elif self.t_IP_list[i] < self.t and self.information_provision[i] > 0.00000001:
                self.information_provision[i] = self.calc_information_provision_decay(i)
            else:
                self.information_provision[i] = 0 #this means that no information provision policy is ever present in this behaviour

    def save_data_individual(self):
        self.history_behaviour_values.append(list(self.values))
        #print("test", list(self.attracts)[0])
        self.history_behaviour_attracts.append(list(self.attracts))
        self.history_behaviour_thresholds.append(list(self.thresholds))
        self.history_culture.append(self.culture)
        self.history_av_behaviour.append(self.av_behaviour)
        self.history_carbon_emissions.append(self.total_carbon_emissions)
        if self.information_provision_state:
            self.history_information_provision.append(self.information_provision)

    def next_step(self, t:float, social_component_behaviours: npt.NDArray):
        self.t = t
        if self.information_provision_state:
            self.update_information_provision()

        self.update_values()
        #print("before", self.attracts)
        self.update_attracts(social_component_behaviours)

        if self.carbon_price_state:
            self.update_thresholds()

        self.total_carbon_emissions, self.av_behaviour = self.update_total_emissions_av_behaviour()
        self.update_av_behaviour_list_alt()
        self.culture = self.calc_culture()
        #print("inv culture", self.culture)
        if self.save_data:
            self.save_data_individual()
        

<|MERGE_RESOLUTION|>--- conflicted
+++ resolved
@@ -21,13 +21,7 @@
         self.save_data = individual_params["save_data"]
         self.carbon_intensive_list = individual_params["carbon_emissions"]
         self.culture_momentum = individual_params["culture_momentum"]
-<<<<<<< HEAD
         self.discount_list = individual_params["discount_list"]
-=======
-
-        self.time_weightings = individual_params["time_weightings"]
->>>>>>> 3b7812f2
-
         self.carbon_price_state = individual_params["carbon_price_state"]
         self.information_provision_state = individual_params["information_provision_state"]
 
@@ -81,12 +75,7 @@
         weighted_sum_behaviours = 0
 
         for i in range(len(self.av_behaviour_list)):
-<<<<<<< HEAD
             weighted_sum_behaviours += self.discount_list[i]*self.av_behaviour_list[i]
-=======
-            weighted_sum_behaviours += self.time_weightings[i]*self.av_behaviour_list[i]#quasi hyperbolic discounting
-
->>>>>>> 3b7812f2
         normalized_culture = weighted_sum_behaviours/len(self.av_behaviour_list)
         #print(len(self.av_behaviour_list))
         return normalized_culture
