import pickle
import csv
import os
import pandas as pd
import numpy as np
from network import Network

def produceName_alt(parameters: list) -> str:
    fileName = "results/"
    for i in parameters:
        fileName = fileName + "_" + str(i)
    return fileName

def  produceName_SA(parameters_tuples: list) -> str:
    fileName = "results/SA"
    for i in parameters_tuples:
        fileName = fileName + "_" + str(i[0]) + "_" + str(i[1]) + "_" + str(i[2])
    return fileName

def createFolder(fileName: str) -> str:
    # print(fileName)
    # check for resutls folder
    if str(os.path.exists("Results")) == "False":
        os.mkdir("Results")

    # check for runName folder
    if str(os.path.exists(fileName)) == "False":
        os.mkdir(fileName)

    # make data folder:#
    dataName = fileName + "/Data"
    if str(os.path.exists(dataName)) == "False":
        os.mkdir(dataName)
    # make plots folder:
    plotsName = fileName + "/Plots"
    if str(os.path.exists(plotsName)) == "False":
        os.mkdir(plotsName)

    # make animation folder:
    plotsName = fileName + "/Animations"
    if str(os.path.exists(plotsName)) == "False":
        os.mkdir(plotsName)

    # make prints folder:
    plotsName = fileName + "/Prints"
    if str(os.path.exists(plotsName)) == "False":
        os.mkdir(plotsName)

    return dataName

def createFolderSA(fileName: str):
    # print(fileName)
    # check for resutls folder
    if str(os.path.exists("Results")) == "False":
        os.mkdir("Results")

    # check for runName folder
    if str(os.path.exists(fileName)) == "False":
        os.mkdir(fileName)

    # make plots folder:
    plotsName = fileName + "/Plots"
    if str(os.path.exists(plotsName)) == "False":
        os.mkdir(plotsName)


def saveObjects(data: Network, name: str):
    with open(name + ".pkl", "wb") as outp:
        pickle.dump(data, outp, pickle.HIGHEST_PROTOCOL)


def loadObjects(name:str) -> Network:
    with open(name + ".pkl", "rb") as inp:
        data = pickle.load(inp)
    return data


def saveDataDict(flatData: list, dataSaveList: list) -> dict:
    dataDict = {}

    for i in dataSaveList:
        dataDict[i] = []

    for i in range(len(flatData)):
        for v in dataSaveList:
            dataDict[v].append(
                eval("flatData[i].history_" + v)
            )  # work out variable name and append this data usign eval to ge the variable
    #print("JJSJSJS",dataDict)

    return dataDict

def saveCSV(dataName: str, endName: str, dataSave: list):
    with open(dataName + endName, "w", newline="") as fout:
        writer = csv.writer(fout)
        writer.writerows(dataSave)


def saveFromList(dataName: str, dataSaveList: list, dataDict: dict, agentClass: str):
    for i in dataSaveList:
        endName = "/" + agentClass + "_" + i + ".csv"  #'/Tenant_LandDet.csv'
        saveCSV(dataName, endName, dataDict[i])

def save_behaviours(data: Network, steps: int, N: int, M: int) -> dict:
    #print("YO", type(data))
    # steps = steps + 1# include zeroth step BODGE!!!
    # print("steps",steps)
    dataDict = {}
    #print(steps, N, M)
    data_behaviour_value = np.zeros([steps, N, M])
    data_behaviour_attract = np.zeros([steps, N, M])
    data_behaviour_threshold = np.zeros([steps, N, M])
<<<<<<< HEAD
    data_behaviour_information_provision = np.zeros([steps, N, M])
    #print("steps",steps,N,M)
=======
    if data.information_provision_state:
        data_behaviour_information_provision = np.zeros([steps, N, M])
    # print("steps",steps,N,M)
>>>>>>> f365c42d
    for t in range(steps):
        #print("TIME")
        for n in range(N):
            for m in range(M):
                #print("value: ", data.agent_list[n].history_behaviour_values[t])
                data_behaviour_value[t][n][m] = (
                    data.agent_list[n].history_behaviour_values[t][m]
                )
                #print("ATRACT: ", data.agent_list[n].history_behaviour_attracts[t])
                data_behaviour_attract[t][n][m] = (
                    data.agent_list[n].history_behaviour_attracts[t][m]
                )
                data_behaviour_threshold[t][n][m] = (
                    data.agent_list[n].history_behaviour_thresholds[t][m]
                )
                if data.information_provision_state:
                    data_behaviour_information_provision[t][n][m] = (
                        data.agent_list[n].history_information_provision[t][m]
                    )

    dataDict["value"] = data_behaviour_value
    dataDict["attract"] = data_behaviour_attract
    
    dataDict["threshold"] = data_behaviour_threshold
    if data.information_provision_state:
        dataDict["information_provision"] = data_behaviour_information_provision

    # print(np.shape(dataDict["value"]))

    return dataDict


def save_list_array(dataName: str, dataSaveList: list, dataDict: dict, agentClass: str):
    for i in dataSaveList:
        arrayName = dataName + "/" + agentClass + "_" + i  #'/Tenant_LandDet.csv'
        np.savez(arrayName, dataDict[i])


def saveData(
    data: Network,
    dataName: str,
    steps: int,
    N: int,
    M: int,
    data_save_behaviour_array_list: list,
    data_save_individual_list: list,
    data_save_network_list: list,
    data_save_network_array_list: list,
):
    #print("HEEYY")

    ####TRANSPOSE STUFF SO THAT ITS AGGREGATED BY TIME STEP NOT INDIVIDUAL

    """save data from behaviours"""
    data_behaviour_array_dict = save_behaviours(data, steps, N, M)
    # save as array
    save_list_array(
        dataName, data_save_behaviour_array_list, data_behaviour_array_dict, "behaviour"
    )

    """save data from individuals"""
    # create dict with flatdata
    data_individual_dict = saveDataDict(data.agent_list, data_save_individual_list)
    # TRANSPOSE
    # data_individual_dict = transpose_data_dict(data_individual_dict,data_save_individual_list)
    # save as CSV
    saveFromList(
        dataName, data_save_individual_list, data_individual_dict, "individual"
    )

    """SAVE DATA FROM NETWORK"""
    # create dict with flatdata
    data_network_dict = saveDataDict([data], data_save_network_list)
    # save as CSV
    saveFromList(dataName, data_save_network_list, data_network_dict, "network")
    # create dict with flatdata
    data_network_array_dict = saveDataDict([data], data_save_network_array_list)
    # save as array
    save_list_array(
        dataName, data_save_network_array_list, data_network_array_dict, "network"
    )


def loadDataCSV(dataName: str, loadBoolean: list) -> dict:
    data = {}
    for i in loadBoolean:
        data[i] = pd.read_csv(dataName + "/" + i + ".csv", header=None)

    return data


def loadDataArray(dataName: str, loadBoolean: list) -> dict:
    data = {}
    for i in loadBoolean:
        a = np.load(dataName + "/" + i + ".npz", "r")

        b = [a[k] for k in a]
        c = b[0]

        if c.shape[0] == 1:  # SOOO FUCKING JANKY
            c = np.squeeze(c, axis=0)

        data[i] = c  # weird shit man

    return data


def loadData(dataName: str, loadBooleanCSV: list, loadBooleanArray: list) -> dict:
    dict_csv = loadDataCSV(dataName, loadBooleanCSV)
    dict_array = loadDataArray(dataName, loadBooleanArray)
    return dict_csv | dict_array  # merge the two dicts


def get_run_properties(Data: list, runName: str, paramList: list) -> dict:
    parameters = runName.split("_")
    parameters.pop(0)  # remove "network" and anything before

    for i in range(len(parameters)):
        try:
            eval(parameters[i])
            Data[paramList[i]] = float(parameters[i])
        except:
            Data[paramList[i]] = parameters[i]
    #print("SEKEET",type(Data))
    return Data


def frame_distribution(time_list:list , scale_factor: int, frames_proportion: float) -> list:
    #print("SEKEET",type(scale_factor))
    select = np.random.exponential(scale=scale_factor, size=frames_proportion)
    # print(select)
    norm_select = select / max(select)
    # print(norm_select)
    scaled_select = np.round(norm_select * (len(time_list) - 1))
    # print(scaled_select)
    frames_list = np.unique(scaled_select)
    # print(frames_list)
    frames_list_int = [int(x) for x in frames_list]
    print("frames:", frames_list_int)
    return frames_list_int


def frame_distribution_prints(time_list: list, scale_factor: int, frame_num: int):

    select = np.random.exponential(scale=scale_factor, size=frame_num)
    # print(select)
    norm_select = select / max(select)
    # print(norm_select)
    # print(norm_select)
    scaled_select = np.ceil(
        norm_select * (len(time_list) - 1)
    )  # stops issues with zero
    # print(np.ceil(norm_select*(len(time_list)-1)))
    # print(scaled_select)
    frames_list = list(np.unique(scaled_select))

    # print(type(frames_list),frames_list)

    while len(frames_list) < frame_num:
        select_in = np.random.exponential(scale=scale_factor, size=1)
        if select_in > max(select):
            continue# FIX THIS SO THAT IF A LARGER NUMEBR GETS PRODUCED IT TRIES AGAIN!
        else:
            norm_select_in = select_in / max(select)
            scaled_select = np.ceil(norm_select_in * (len(time_list) - 1))
            frames_list = list(frames_list + list(scaled_select))
            # print("in", select_in ,norm_select_in, scaled_select ,frames_list)

    # print(frames_list)
    frames_list_int = [int(x) for x in frames_list]
    # print(frames_list_int)
    frames_list_int.insert(0, 0)
    print("frames prints:",sorted(frames_list_int))

    return sorted(frames_list_int)<|MERGE_RESOLUTION|>--- conflicted
+++ resolved
@@ -110,14 +110,9 @@
     data_behaviour_value = np.zeros([steps, N, M])
     data_behaviour_attract = np.zeros([steps, N, M])
     data_behaviour_threshold = np.zeros([steps, N, M])
-<<<<<<< HEAD
-    data_behaviour_information_provision = np.zeros([steps, N, M])
-    #print("steps",steps,N,M)
-=======
     if data.information_provision_state:
         data_behaviour_information_provision = np.zeros([steps, N, M])
     # print("steps",steps,N,M)
->>>>>>> f365c42d
     for t in range(steps):
         #print("TIME")
         for n in range(N):
