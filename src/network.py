import numpy as np
import networkx as nx
from individuals import Individual
import numpy.typing as npt

class Network:

    """
    Class for network which holds network
    Properties: Culture, Behaviours
    """

    def __init__(self, parameters:list):
        print(parameters)
        
        self.set_seed = int(round(parameters["set_seed"]))
        np.random.seed(
            self.set_seed
        )  # not sure if i have to be worried about the randomness of the system being reproducible
        
        self.opinion_dyanmics = parameters["opinion_dynamics"]
        self.save_data = parameters["save_data"]
        self.M = int(round(parameters["M"]))
        self.N = int(round(parameters["N"]))

        self.phi_array = np.linspace(parameters["phi_list_lower"], parameters["phi_list_upper"], num=self.M)
        np.random.shuffle(self.phi_array)

        
        #carbon price
        self.carbon_price_policy_start = parameters["carbon_price_policy_start"]
        self.carbon_price_init = parameters["carbon_price_init"]
        self.carbon_price = 0
        self.carbon_price_gradient = parameters["carbon_price_gradient"]
        self.carbon_emissions = parameters["carbon_emissions"]

        #infromation provision
        self.attract_information_provision_list = parameters["attract_information_provision_list"]
        self.nu = parameters["nu"]
        self.eta = parameters["eta"]
        self.t_IP_matrix  = parameters["t_IP_matrix"]
        self.t_IP_list = np.empty(self.M)

        
        self.carbon_emissions = [1]*self.M#parameters[6]
        self.delta_t = parameters["delta_t"]
        self.K = int(
            round(parameters["K"])
        )  # round due to the sampling method producing floats, lets hope this works
        self.prob_rewire = parameters["prob_rewire"]
        
        self.culture_momentum = int(
            round(parameters["culture_momentum"]/ self.delta_t)
        )  # round due to the sampling method producing floats, lets hope this works
        print("cul mom:", parameters["culture_momentum"],self.culture_momentum )

        self.learning_error_scale = parameters["learning_error_scale"]

        self.discount_factor_list = np.linspace(1, 0.1, num=self.culture_momentum)

        (
            self.alpha_attract,
            self.beta_attract,
            self.alpha_threshold,
            self.beta_threshold,
        ) = (parameters["alpha_attract"], parameters["beta_attract"], parameters["alpha_threshold"], parameters["beta_threshold"])


        self.t = 0
        self.list_people = range(self.N)

        # create network
        (
            self.adjacency_matrix,
            self.weighting_matrix,
            self.network,
            self.ego_networks,
            self.neighbours_list,
        ) = self.create_weighting_matrix()

        # create indviduals
        self.attract_matrix_init, self.threshold_matrix_init = self.generate_init_data_behaviours()
        self.agent_list = self.create_agent_list()

        self.behavioural_attract_matrix = self.calc_behavioural_attract_matrix()#need to leave outside as its a thing being saved, why is it being saved???

        if self.opinion_dyanmics == "SELECT":
            ego_influence = self.calc_ego_influence_alt()
        elif self.opinion_dyanmics == "DEGROOT":
            ego_influence = self.calc_ego_influence_degroot()
        else:
            raise Exception("Invalid opinion dynamics model")

        self.social_component_matrix = self.calc_social_component_matrix(ego_influence)

        self.weighting_matrix,__ = self.update_weightings()  # Should I update the weighting matrix? I feel like it makes sense if its not time dependant.

        self.total_carbon_emissions = self.calc_total_emissions()

        if self.save_data:
            # calc_netork density
            self.calc_network_density()

            (
                self.average_culture,
                self.cultural_var,
                self.min_culture,
                self.max_culture,
            ) = self.calc_network_culture()
            self.weighting_matrix_convergence = (
                np.nan
            )  # there is no convergence in the first step, to deal with time issues when plotting

            self.history_weighting_matrix = [self.weighting_matrix]
            self.history_social_component_matrix = [self.social_component_matrix]
            self.history_carbon_price = [self.carbon_price]
            self.history_information_provision = []
            self.history_cultural_var = [self.cultural_var]
            self.history_time = [self.t]
            self.history_total_carbon_emissions = [self.total_carbon_emissions]
            self.history_weighting_matrix_convergence = [self.weighting_matrix_convergence]
            self.history_average_culture = [self.average_culture]
            self.history_min_culture = [self.min_culture]
            self.history_max_culture = [self.max_culture]

    def normlize_matrix(self, matrix: npt.NDArray) ->  npt.NDArray:
        row_sums = matrix.sum(axis=1)
        norm_matrix = matrix / row_sums[:, np.newaxis]

        return norm_matrix

    def calc_network_density(self):
        actual_connections = self.weighting_matrix.sum()

        potential_connections = (self.N * (self.N - 1)) / 2

        network_density = actual_connections / potential_connections
        print("network_density = ", network_density)

    def create_weighting_matrix(self)-> tuple[ npt.NDArray, nx.Graph, list, list]:  
        # SMALL WORLD
        ws = nx.watts_strogatz_graph(
            n=self.N, k=self.K, p=self.prob_rewire, seed=self.set_seed
        )  # Watts–Strogatz small-world graph,watts_strogatz_graph( n, k, p[, seed])
        weighting_matrix = nx.to_numpy_array(ws)
        norm_weighting_matrix = self.normlize_matrix(weighting_matrix)
        ego_networks = [
            [i for i in ws[n]] for n in self.list_people
        ]  # create list of neighbours of individuals by index
        neighbours_list = [[i for i in ws.neighbors(n)] for n in self.list_people]
        return (
            weighting_matrix,
            norm_weighting_matrix,
            ws,
            ego_networks,
            neighbours_list,
        )  # num_neighbours,

    def generate_init_data_behaviours(self) -> tuple:
        ###init_attract, init_threshold,carbon_emissions
        attract_matrix = np.asarray([np.random.beta(self.alpha_attract, self.beta_attract, size=self.M) for n in self.list_people])
        threshold_matrix = np.asarray(
            [
                np.random.beta(self.alpha_threshold, self.beta_threshold, size=self.M)
                for n in self.list_people
            ]
        )
        return np.asarray(attract_matrix),np.asarray(threshold_matrix)

    def create_agent_list(self) -> list:
        agent_list = [
            Individual(
                self.attract_matrix_init[i],
                self.threshold_matrix_init[i],
                self.delta_t,
                self.culture_momentum,
                self.t,
                self.M,
                self.save_data,
                self.carbon_emissions,
                self.discount_factor_list,
                self.attract_information_provision_list,
                self.nu,
                self.eta,
                self.t_IP_list
            )
            for i in self.list_people
        ]
        return agent_list

    def calc_behavioural_attract_matrix(self) ->  npt.NDArray:
        behavioural_attract_matrix = np.array([n.attracts for n in self.agent_list])
        return behavioural_attract_matrix

    def calc_ego_influence_degroot(self) ->  npt.NDArray:
        return np.matmul(self.weighting_matrix, self.behavioural_attract_matrix)

    def calc_ego_influence_alt(self) ->  npt.NDArray:
        k_list = [np.random.choice(self.list_people, 1, p=self.weighting_matrix[n])[0] for n in self.list_people]#for each indiviudal select a neighbour using the row of the alpha matrix as the probability
        return np.array([self.agent_list[k].attracts for k in k_list])#make a new NxM where each row is what agent n is going to learn from their selected agent k

    def calc_social_component_matrix(self,ego_influence: npt.NDArray) ->  npt.NDArray:
        return self.phi_array*(ego_influence + np.random.normal(loc=0, scale=self.learning_error_scale, size=(self.N, self.M)) - self.behavioural_attract_matrix)

    def calc_total_weighting_matrix_difference(self, matrix_before: npt.NDArray, matrix_after: npt.NDArray)-> float:
        difference_matrix = np.subtract(matrix_before, matrix_after)
        total_difference = (np.abs(difference_matrix)).sum()
        return total_difference

    def update_information_provision(self):
        for i in range(len(self.t_IP_matrix)):
            if( round(self.t,3) in self.t_IP_matrix[i]):#BODGE!
                self.t_IP_list[i] = self.t
        
        for i in range(self.N):
            self.agent_list[i].t_IP_list = self.t_IP_list

    def update_carbon_price(self):
        if round(self.t,3) == self.carbon_price_policy_start:#BODGE!
            self.carbon_price = self.carbon_price_init
        elif self.t > self.carbon_price_policy_start:
            self.carbon_price += self.carbon_price_gradient

    def update_weightings(self)-> float:
        culture_list = np.array([x.culture for x in self.agent_list])
        difference_matrix = np.subtract.outer(culture_list, culture_list)
        alpha = (1 - 0.5*np.abs(difference_matrix))
        diagonal = self.adjacency_matrix*alpha
        norm_weighting_matrix = self.normlize_matrix(diagonal)

        if self.save_data:
            total_difference = self.calc_total_weighting_matrix_difference(
                self.weighting_matrix, norm_weighting_matrix
            )
            return norm_weighting_matrix,total_difference
        else:
            return norm_weighting_matrix,0#BODGE! bodge for mypy

    def calc_total_emissions(self) -> int:
        return sum([x.carbon_emissions for x in self.agent_list])

    def calc_network_culture(self) ->  tuple[float, float, float, float]:
        culture_list = [x.culture for x in self.agent_list]
        return (
            np.mean(culture_list),
            max(culture_list) - min(culture_list),
            max(culture_list),
            min(culture_list),
        )

    def update_individuals(self):
        for i in self.list_people:
            self.agent_list[i].next_step(self.t,self.social_component_matrix[i],self.carbon_price)

    def save_data_network(self):
        self.history_time.append(self.t)
        self.history_weighting_matrix.append(self.weighting_matrix)

        self.history_social_component_matrix.append(self.social_component_matrix)
        self.history_carbon_price.append(self.carbon_price)
        self.history_total_carbon_emissions.append(self.total_carbon_emissions)
        self.history_weighting_matrix_convergence.append(
            self.weighting_matrix_convergence
        )
        self.history_average_culture.append(self.average_culture)
        self.history_cultural_var.append(self.cultural_var)
        self.history_min_culture.append(self.min_culture)
        self.history_max_culture.append(self.max_culture)

    def next_step(self):
<<<<<<< HEAD
        #print("HEYE")
=======
        #print("TIME")
>>>>>>> cce661c1
        # advance a time step
        self.t += self.delta_t

        #unsure where this step should go SORT THIS OUT
        self.update_information_provision()
        self.update_carbon_price()

        # execute step
        self.update_individuals()

        # update network parameters for next step
        if self.save_data:
            self.weighting_matrix,self.weighting_matrix_convergence = self.update_weightings()
        else:
            self.weighting_matrix,__ = self.update_weightings()
        
        self.behavioural_attract_matrix = self.calc_behavioural_attract_matrix()

        if self.opinion_dyanmics == "SELECT":
            ego_influence = self.calc_ego_influence_alt()
        elif self.opinion_dyanmics == "DEGROOT":
            ego_influence = self.calc_ego_influence_degroot()
        else:
            raise Exception("Invalid opinion dynamics model")

        self.social_component_matrix = self.calc_social_component_matrix(ego_influence)

        self.total_carbon_emissions = self.calc_total_emissions()

        # print(self.save_data)
        if self.save_data:
            (
                self.average_culture,
                self.cultural_var,
                self.min_culture,
                self.max_culture,
            ) = self.calc_network_culture()
            self.save_data_network()<|MERGE_RESOLUTION|>--- conflicted
+++ resolved
@@ -268,11 +268,7 @@
         self.history_max_culture.append(self.max_culture)
 
     def next_step(self):
-<<<<<<< HEAD
         #print("HEYE")
-=======
-        #print("TIME")
->>>>>>> cce661c1
         # advance a time step
         self.t += self.delta_t
 
