--- conflicted
+++ resolved
@@ -28,12 +28,8 @@
         self.phi_array = np.linspace(parameters["phi_list_lower"], parameters["phi_list_upper"], num=self.M)
         np.random.shuffle(self.phi_array)
 
-<<<<<<< HEAD
-        
-=======
         self.carbon_emissions = parameters["carbon_emissions"]#emissions associated with each behaviour
 
->>>>>>> f365c42d
         #carbon price
         self.carbon_price_state = parameters["carbon_price_state"]
         if self.carbon_price_state:
