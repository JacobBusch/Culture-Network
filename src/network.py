import numpy as np
import networkx as nx
from individuals import Individual
import numpy.typing as npt
<<<<<<< HEAD
from random import randrange
=======
from random import gauss
>>>>>>> 3b7812f2

class Network:

    """
    Class for network which holds network
    Properties: Culture, Behaviours
    """

    def __init__(self, parameters:list):
        #print(parameters)
        
        self.set_seed = int(round(parameters["set_seed"]))
        np.random.seed(
            self.set_seed
        )  # not sure if i have to be worried about the randomness of the system being reproducible
        
        self.alpha_change = parameters["alpha_change"]
        self.opinion_dyanmics = parameters["opinion_dynamics"]
        self.save_data = parameters["save_data"]
        self.linear_alpha_diff_state = parameters["linear_alpha_diff_state"]

        #time
        self.delta_t = parameters["delta_t"]
        self.discount_factor = parameters["discount_factor"]
        self.present_discount_factor = parameters["present_discount_factor"]

        #network
        self.M = int(round(parameters["M"]))
        self.N = int(round(parameters["N"]))
<<<<<<< HEAD

        self.inverse_homophily = parameters["inverse_homophily"]#0-1
        self.shuffle_reps = int(round((self.N**2)*self.inverse_homophily))#im going to square it

=======
        self.K = int(
            round(parameters["K"])
        )  # round due to the sampling method producing floats, lets hope this works
        (
            self.alpha_attract,
            self.beta_attract,
            self.alpha_threshold,
            self.beta_threshold,
        ) = (parameters["alpha_attract"], parameters["beta_attract"], parameters["alpha_threshold"], parameters["beta_threshold"])
        self.prob_rewire = parameters["prob_rewire"]
        self.orderliness = parameters["orderliness"]
        
        #culture
        self.culture_momentum_real = parameters["culture_momentum_real"]
        self.culture_momentum = int(
            round(self.culture_momentum_real/ self.delta_t)
        )  # round due to the sampling method producing floats, lets hope this works
        
        #hyperbolic discounting
        time_list_beahviours =  np.asarray([self.delta_t*x for x in range(self.culture_momentum)])
        self.time_weightings = self.present_discount_factor*(self.discount_factor)**(time_list_beahviours)
        self.time_weightings[0] = 1
        #print(self.time_weightings)

        #social learning and bias
        self.confirmation_bias = parameters["confirmation_bias"]
        self.learning_error_scale = parameters["learning_error_scale"]
>>>>>>> 3b7812f2
        self.phi_array = np.linspace(parameters["phi_list_lower"], parameters["phi_list_upper"], num=self.M)
        np.random.shuffle(self.phi_array)

        self.carbon_emissions = parameters["carbon_emissions"]#emissions associated with each behaviour

        #carbon price
        self.carbon_price_state = parameters["carbon_price_state"]
        if self.carbon_price_state:
            self.carbon_price_policy_start = parameters["carbon_price_policy_start"]
            self.carbon_price_init = parameters["carbon_price_init"]
            self.carbon_price = 0
            self.carbon_price_gradient = parameters["carbon_price_gradient"]

        

        #information provision
        self.information_provision_state = parameters["information_provision_state"]
        if self.information_provision_state:
            self.attract_information_provision_list = parameters["attract_information_provision_list"]
            self.nu = parameters["nu"]
            self.eta = parameters["eta"]
            self.t_IP_matrix  = parameters["t_IP_matrix"]
            self.t_IP_list = np.empty(self.M)

<<<<<<< HEAD
        self.delta_t = parameters["delta_t"]
        self.K = int(
            round(parameters["K"])
        )  # round due to the sampling method producing floats, lets hope this works
        self.prob_rewire = parameters["prob_rewire"]
        
        self.culture_momentum_real = parameters["culture_momentum_real"]
        self.culture_momentum = int(
            round(self.culture_momentum_real/ self.delta_t)
        )  # round due to the sampling method producing floats, lets hope this works
        #print("cul mom:", parameters["culture_momentum"],self.culture_momentum )

        self.learning_error_scale = parameters["learning_error_scale"]

        self.discount_factor = parameters["discount_factor"]

        self.discount_list = [self.discount_factor**(self.delta_t*x) for x in range(self.culture_momentum)]
        self.discount_list[0] = 1
        #print(self.discount_list)

        (
            self.alpha_attract,
            self.beta_attract,
            self.alpha_threshold,
            self.beta_threshold,
        ) = (parameters["alpha_attract"], parameters["beta_attract"], parameters["alpha_threshold"], parameters["beta_threshold"])

=======
>>>>>>> 3b7812f2

        self.t = 0
        self.list_people = range(self.N)

        self.homophily_state = parameters["homophily_state"]
        # create indviduals#Do a homophilly
<<<<<<< HEAD
        self.attract_matrix_init, self.threshold_matrix_init = self.generate_init_data_behaviours_homo_shuffle()#self.generate_init_data_behaviours_homo()
=======
        if self.homophily_state: 
            self.attract_matrix_init, self.threshold_matrix_init = self.generate_init_data_behaviours_homo_alt()#self.generate_init_data_behaviours_homo()
        else:
            self.attract_matrix_init, self.threshold_matrix_init = self.generate_init_data_behaviours()#self.generate_init_data_behaviours_homo()
>>>>>>> 3b7812f2

        self.agent_list = self.create_agent_list()

        self.behavioural_attract_matrix = self.calc_behavioural_attract_matrix()#need to leave outside as its a thing being saved, why is it being saved???

        # create network
        (
            self.adjacency_matrix,
            self.weighting_matrix,
            self.network,
            self.ego_networks,
            self.neighbours_list,
        ) = self.create_weighting_matrix()

        if self.opinion_dyanmics == "SELECT":
            ego_influence = self.calc_ego_influence_alt()
        elif self.opinion_dyanmics == "DEGROOT":
            ego_influence = self.calc_ego_influence_degroot()
        else:
            raise Exception("Invalid opinion dynamics model")

        self.social_component_matrix = self.calc_social_component_matrix(ego_influence)

        if self.alpha_change == 1 or 0.5:
            self.weighting_matrix,__ = self.update_weightings()  # Should I update the weighting matrix? I feel like it makes sense if its not time dependant.

        self.total_carbon_emissions = self.calc_total_emissions()

        if self.save_data:
            # calc_netork density
            self.calc_network_density()

            (
                self.average_culture,
                self.cultural_var,
                self.min_culture,
                self.max_culture,
            ) = self.calc_network_culture()
            self.weighting_matrix_convergence = (
                np.nan
            )  # there is no convergence in the first step, to deal with time issues when plotting

            self.history_weighting_matrix = [self.weighting_matrix]
            self.history_social_component_matrix = [self.social_component_matrix]
            self.history_cultural_var = [self.cultural_var]
            self.history_time = [self.t]
            self.history_total_carbon_emissions = [self.total_carbon_emissions]
            self.history_weighting_matrix_convergence = [self.weighting_matrix_convergence]
            self.history_average_culture = [self.average_culture]
            self.history_min_culture = [self.min_culture]
            self.history_max_culture = [self.max_culture]

            if self.carbon_price_state:
                self.history_carbon_price = [self.carbon_price]
            if self.information_provision_state:
                self.history_information_provision = []

    def normlize_matrix(self, matrix: npt.NDArray) ->  npt.NDArray:
        row_sums = matrix.sum(axis=1)
        norm_matrix = matrix / row_sums[:, np.newaxis]

        return norm_matrix

    def calc_network_density(self):
        actual_connections = self.weighting_matrix.sum()

        potential_connections = (self.N * (self.N - 1)) / 2

        network_density = actual_connections / potential_connections
        print("network_density = ", network_density)

    def create_weighting_matrix(self)-> tuple[ npt.NDArray, nx.Graph, list, list]:  
        # SMALL WORLD
        ws = nx.watts_strogatz_graph(
            n=self.N, k=self.K, p=self.prob_rewire, seed=self.set_seed
        )  # Watts–Strogatz small-world graph,watts_strogatz_graph( n, k, p[, seed])
        weighting_matrix = nx.to_numpy_array(ws)
        norm_weighting_matrix = self.normlize_matrix(weighting_matrix)
        ego_networks = [
            [i for i in ws[n]] for n in self.list_people
        ]  # create list of neighbours of individuals by index
        neighbours_list = [[i for i in ws.neighbors(n)] for n in self.list_people]
        return (
            weighting_matrix,
            norm_weighting_matrix,
            ws,
            ego_networks,
            neighbours_list,
        )  # num_neighbours,

    def generate_init_data_behaviours(self) -> tuple:
        ###init_attract, init_threshold,carbon_emissions
        attract_matrix = np.asarray([np.random.beta(self.alpha_attract, self.beta_attract, size=self.M) for n in self.list_people])
        threshold_matrix = np.asarray(
            [
                np.random.beta(self.alpha_threshold, self.beta_threshold, size=self.M)
                for n in self.list_people
            ]
        )
        return np.asarray(attract_matrix),np.asarray(threshold_matrix)

    def produce_circular_list(self,list):
        first_half = list[::2]
        second_half =  (list[1::2])[::-1]
        circular = first_half + second_half
        return circular

    def generate_init_data_behaviours_homo(self) -> tuple:
        ###init_attract, init_threshold,carbon_emissions
        attract_list = [np.random.beta(self.alpha_attract, self.beta_attract, size=self.M) for n in self.list_people]
        threshold_list = [np.random.beta(self.alpha_threshold, self.beta_threshold, size=self.M) for n in self.list_people]
        attract_matrix = np.asarray(attract_list)
        threshold_matrix = np.asarray(threshold_list)

        behave_value_matrix = attract_matrix - threshold_matrix
        culture_list = behave_value_matrix.sum(axis=1)/behave_value_matrix.shape[1]

        attract_list_sorted = [x for _,x in sorted(zip(culture_list,attract_list))]
        threshold_list_sorted = [x for _,x in sorted(zip(culture_list,threshold_list))]

        attract_array_circular = np.asarray(self.produce_circular_list(attract_list_sorted))
        threshold_array_circular = np.asarray(self.produce_circular_list(threshold_list_sorted))

        return attract_array_circular,threshold_array_circular

<<<<<<< HEAD
    def partial_shuffle(self, l, swap_reps=5):
        n = len(l)
        for _ in range(swap_reps):
            a, b = randrange(n), randrange(n)
            l[b], l[a] = l[a], l[b]
        return l

    def quick_calc_culture(self,attract_matrix,threshold_matrix):
        behave_value_matrix = attract_matrix - threshold_matrix
        culture_list = behave_value_matrix.sum(axis=1)/behave_value_matrix.shape[1]
        return culture_list

    def generate_init_data_behaviours_homo_shuffle(self) -> tuple:
=======
    def lightly_shuffle(self, ordered_list):

        def tuplify(x, y):
            a = gauss(0,1)
            b = self.orderliness * y 
            print(a, b, y )
            c = b + a #self.orderliness * y + gauss(0,1)
            return (c, x)
        
        pairs = list(map(tuplify, ordered_list, range(len(ordered_list))))
        print("pairs", pairs)
        pairs.sort()
        print("pairs soted",pairs)
        partially_ordered_values = [p[1] for p in pairs]
        print("partially_ordered_values", partially_ordered_values)
        
        quit()
        return partially_ordered_values

    def generate_init_data_behaviours_homo_alt(self) -> tuple:
>>>>>>> 3b7812f2
        ###init_attract, init_threshold,carbon_emissions
        attract_list = [np.random.beta(self.alpha_attract, self.beta_attract, size=self.M) for n in self.list_people]
        threshold_list = [np.random.beta(self.alpha_threshold, self.beta_threshold, size=self.M) for n in self.list_people]
        attract_matrix = np.asarray(attract_list)
        threshold_matrix = np.asarray(threshold_list)

<<<<<<< HEAD
        culture_list = self.quick_calc_culture(attract_matrix,threshold_matrix)
        #print("init culture_list: ",culture_list)
        #print("shuffle_reps", self.shuffle_reps)
        #shuffle the indexes!
        attract_list_sorted = [x for _,x in sorted(zip(culture_list,attract_list))]
        threshold_list_sorted = [x for _,x in sorted(zip(culture_list,threshold_list))]
        #print( "culture list sorted",self.quick_calc_culture(np.asarray(attract_list_sorted),np.asarray(threshold_list_sorted)))
        #print("attract_list_sorted", attract_list_sorted)
        attract_array_circular = self.produce_circular_list(attract_list_sorted)
        threshold_array_circular = self.produce_circular_list(threshold_list_sorted)
        #print( "culture list _array_circular",self.quick_calc_culture(np.asarray(attract_array_circular),np.asarray(threshold_array_circular)))

        #print("attract_array_circular ",attract_array_circular )

        attract_array_circular_indexes = list(range(len(attract_array_circular)))
        #print("culture_list_indexes",culture_list_indexes)
        attract_array_circular_indexes_shuffled = self.partial_shuffle(attract_array_circular_indexes, self.shuffle_reps)
        #print("attract_array_circular_indexes_shuffled",attract_array_circular_indexes_shuffled)
        #print("culture_list_indexes_shuffled", culture_list_indexes_shuffled)

        attract_list_sorted_shuffle = [x for _,x in sorted(zip(attract_array_circular_indexes_shuffled,attract_array_circular))]
        #print("attract_list_sorted_shuffle",attract_list_sorted_shuffle)
        threshold_list_sorted_shuffle = [x for _,x in sorted(zip(attract_array_circular_indexes_shuffled,threshold_array_circular))]
        
        print( "init culture list",self.quick_calc_culture(np.asarray(attract_list_sorted_shuffle),np.asarray(threshold_list_sorted_shuffle)))

        #quit()
        return np.asarray(attract_list_sorted_shuffle),np.asarray(threshold_list_sorted_shuffle)
=======
        behave_value_matrix = attract_matrix - threshold_matrix
        culture_list = behave_value_matrix.sum(axis=1)/behave_value_matrix.shape[1]
        #print("BEFORE", culture_list )
        culture_list = self.lightly_shuffle(culture_list)
        #print("AFTER", culture_list )
        attract_list_sorted = [x for _,x in sorted(zip(culture_list,attract_list))]
        threshold_list_sorted = [x for _,x in sorted(zip(culture_list,threshold_list))]

        attract_array_circular = np.asarray(self.produce_circular_list(attract_list_sorted))
        threshold_array_circular = np.asarray(self.produce_circular_list(threshold_list_sorted))

        return attract_array_circular,threshold_array_circular
>>>>>>> 3b7812f2

    def create_agent_list(self) -> list:

        individual_params = {
                "delta_t" : self.delta_t,
                "culture_momentum" : self.culture_momentum,
                "t" : self.t,
                "M": self.M,
                "save_data" : self.save_data,
                "carbon_emissions" : self.carbon_emissions,
<<<<<<< HEAD
                "discount_list" : self.discount_list,
=======
                "discount_factor" : self.discount_factor,
                "present_discount_factor": self.present_discount_factor,
>>>>>>> 3b7812f2
                "carbon_price_state" : self.carbon_price_state,
                "information_provision_state" : self.information_provision_state,
                "time_weightings": self.time_weightings
        }

        if self.carbon_price_state:
            individual_params["carbon_price"] = self.carbon_price

        if self.information_provision_state:
            individual_params["attract_information_provision_list"] =  self.attract_information_provision_list
            individual_params["nu"] =  self.nu
            individual_params["eta"] = self.eta
            individual_params["t_IP_list"] = self.t_IP_list


        agent_list = [Individual(individual_params,self.attract_matrix_init[n],self.threshold_matrix_init[n]) for n in self.list_people]

        return agent_list

    def calc_behavioural_attract_matrix(self) ->  npt.NDArray:
        behavioural_attract_matrix = np.array([n.attracts for n in self.agent_list])
        return behavioural_attract_matrix

    def calc_ego_influence_degroot(self) ->  npt.NDArray:
        return np.matmul(self.weighting_matrix, self.behavioural_attract_matrix)

    def calc_ego_influence_alt(self) ->  npt.NDArray:
        k_list = [np.random.choice(self.list_people, 1, p=self.weighting_matrix[n])[0] for n in self.list_people]#for each indiviudal select a neighbour using the row of the alpha matrix as the probability
        return np.array([self.agent_list[k].attracts for k in k_list])#make a new NxM where each row is what agent n is going to learn from their selected agent k

    def calc_social_component_matrix(self,ego_influence: npt.NDArray) ->  npt.NDArray:
        return self.phi_array*(ego_influence + np.random.normal(loc=0, scale=self.learning_error_scale, size=(self.N, self.M)) - self.behavioural_attract_matrix)

    def calc_total_weighting_matrix_difference(self, matrix_before: npt.NDArray, matrix_after: npt.NDArray)-> float:
        difference_matrix = np.subtract(matrix_before, matrix_after)
        total_difference = (np.abs(difference_matrix)).sum()
        return total_difference

    def update_information_provision(self):
        for i in range(len(self.t_IP_matrix)):
            if( round(self.t,3) in self.t_IP_matrix[i]):#BODGE!
                self.t_IP_list[i] = self.t
        
        for i in range(self.N):
            self.agent_list[i].t_IP_list = self.t_IP_list

    def update_carbon_price(self):
        if round(self.t,3) == self.carbon_price_policy_start:#BODGE!
            self.carbon_price = self.carbon_price_init
        elif self.t > self.carbon_price_policy_start:
            self.carbon_price += self.carbon_price_gradient

    def cultural_difference_factor_linear(self,difference_matrix):
        return (1 - 0.5*self.confirmation_bias*np.abs(difference_matrix))

    def cultural_difference_factor_exponential(self,difference_matrix):
        return np.exp(-self.confirmation_bias*np.abs(difference_matrix))

    def update_weightings(self)-> float:
        culture_list = np.array([x.culture for x in self.agent_list])

        #use the chosen method
        difference_matrix = np.subtract.outer(culture_list, culture_list)
        if self.linear_alpha_diff_state:
            #linear
            alpha = self.cultural_difference_factor_linear(difference_matrix)
        else:
            #exponential
            alpha = self.cultural_difference_factor_exponential(difference_matrix)

        diagonal = self.adjacency_matrix*alpha
        norm_weighting_matrix = self.normlize_matrix(diagonal)

        if self.save_data:
            total_difference = self.calc_total_weighting_matrix_difference(
                self.weighting_matrix, norm_weighting_matrix
            )
            return norm_weighting_matrix,total_difference
        else:
            return norm_weighting_matrix,0#BODGE! bodge for mypy

    def calc_total_emissions(self) -> int:
        return sum([x.total_carbon_emissions for x in self.agent_list])

    def calc_network_culture(self) ->  tuple[float, float, float, float]:
        culture_list = [x.culture for x in self.agent_list]
        return (
            np.mean(culture_list),
            max(culture_list) - min(culture_list),
            max(culture_list),
            min(culture_list),
        )

    def update_individuals(self):
        for i in self.list_people:
            if self.carbon_price_state:
                self.agent_list[i].carbon_price = self.carbon_price
            self.agent_list[i].next_step(self.t,self.social_component_matrix[i])

    def save_data_network(self):
        self.history_time.append(self.t)
        self.history_weighting_matrix.append(self.weighting_matrix)
        self.history_social_component_matrix.append(self.social_component_matrix)
        self.history_total_carbon_emissions.append(self.total_carbon_emissions)
        self.history_weighting_matrix_convergence.append(
            self.weighting_matrix_convergence
        )
        self.history_average_culture.append(self.average_culture)
        self.history_cultural_var.append(self.cultural_var)
        self.history_min_culture.append(self.min_culture)
        self.history_max_culture.append(self.max_culture)

        if self.carbon_price_state:
            self.history_carbon_price.append(self.carbon_price)

    def next_step(self):
        #print("HEYE")
        # advance a time step
        self.t += self.delta_t

        #unsure where this step should go SORT THIS OUT
        
        if self.information_provision_state:
            self.update_information_provision()
        if self.carbon_price_state:
            self.update_carbon_price()

        # execute step
        self.update_individuals()

        # update network parameters for next step
        if self.alpha_change == 1:
                if self.save_data:
                        self.weighting_matrix,self.weighting_matrix_convergence = self.update_weightings()
                else:
                        self.weighting_matrix,__ = self.update_weightings()
        
        self.behavioural_attract_matrix = self.calc_behavioural_attract_matrix()

        if self.opinion_dyanmics == "SELECT":
            ego_influence = self.calc_ego_influence_alt()
        elif self.opinion_dyanmics == "DEGROOT":
            ego_influence = self.calc_ego_influence_degroot()
        else:
            raise Exception("Invalid opinion dynamics model")

        self.social_component_matrix = self.calc_social_component_matrix(ego_influence)

        self.total_carbon_emissions = self.calc_total_emissions()

        # print(self.save_data)
        if self.save_data:
            (
                self.average_culture,
                self.cultural_var,
                self.min_culture,
                self.max_culture,
            ) = self.calc_network_culture()
            self.save_data_network()<|MERGE_RESOLUTION|>--- conflicted
+++ resolved
@@ -2,11 +2,8 @@
 import networkx as nx
 from individuals import Individual
 import numpy.typing as npt
-<<<<<<< HEAD
 from random import randrange
-=======
 from random import gauss
->>>>>>> 3b7812f2
 
 class Network:
 
@@ -27,21 +24,21 @@
         self.opinion_dyanmics = parameters["opinion_dynamics"]
         self.save_data = parameters["save_data"]
         self.linear_alpha_diff_state = parameters["linear_alpha_diff_state"]
+        self.homophily_state = parameters["homophily_state"]
 
         #time
+        self.t = 0
         self.delta_t = parameters["delta_t"]
         self.discount_factor = parameters["discount_factor"]
         self.present_discount_factor = parameters["present_discount_factor"]
+        time_list_beahviours =  np.asarray([self.delta_t*x for x in range(self.culture_momentum)])
+        self.time_weightings = self.present_discount_factor*(self.discount_factor)**(time_list_beahviours)
+        self.time_weightings[0] = 1
 
         #network
         self.M = int(round(parameters["M"]))
         self.N = int(round(parameters["N"]))
-<<<<<<< HEAD
-
-        self.inverse_homophily = parameters["inverse_homophily"]#0-1
-        self.shuffle_reps = int(round((self.N**2)*self.inverse_homophily))#im going to square it
-
-=======
+        self.list_people = range(self.N)
         self.K = int(
             round(parameters["K"])
         )  # round due to the sampling method producing floats, lets hope this works
@@ -52,7 +49,6 @@
             self.beta_threshold,
         ) = (parameters["alpha_attract"], parameters["beta_attract"], parameters["alpha_threshold"], parameters["beta_threshold"])
         self.prob_rewire = parameters["prob_rewire"]
-        self.orderliness = parameters["orderliness"]
         
         #culture
         self.culture_momentum_real = parameters["culture_momentum_real"]
@@ -60,20 +56,25 @@
             round(self.culture_momentum_real/ self.delta_t)
         )  # round due to the sampling method producing floats, lets hope this works
         
-        #hyperbolic discounting
-        time_list_beahviours =  np.asarray([self.delta_t*x for x in range(self.culture_momentum)])
-        self.time_weightings = self.present_discount_factor*(self.discount_factor)**(time_list_beahviours)
-        self.time_weightings[0] = 1
-        #print(self.time_weightings)
-
         #social learning and bias
         self.confirmation_bias = parameters["confirmation_bias"]
         self.learning_error_scale = parameters["learning_error_scale"]
->>>>>>> 3b7812f2
+
+        #social influence of behaviours
         self.phi_array = np.linspace(parameters["phi_list_lower"], parameters["phi_list_upper"], num=self.M)
-        np.random.shuffle(self.phi_array)
-
-        self.carbon_emissions = parameters["carbon_emissions"]#emissions associated with each behaviour
+        #emissions associated with each behaviour
+        self.carbon_emissions = parameters["carbon_emissions"]
+
+        #network homophily
+        self.inverse_homophily = parameters["inverse_homophily"]#0-1
+        self.shuffle_reps = int(round((self.N**2)*self.inverse_homophily))#im going to square it
+        (
+            self.alpha_attract,
+            self.beta_attract,
+            self.alpha_threshold,
+            self.beta_threshold,
+        ) = (parameters["alpha_attract"], parameters["beta_attract"], parameters["alpha_threshold"], parameters["beta_threshold"])
+
 
         #carbon price
         self.carbon_price_state = parameters["carbon_price_state"]
@@ -82,8 +83,6 @@
             self.carbon_price_init = parameters["carbon_price_init"]
             self.carbon_price = 0
             self.carbon_price_gradient = parameters["carbon_price_gradient"]
-
-        
 
         #information provision
         self.information_provision_state = parameters["information_provision_state"]
@@ -94,50 +93,13 @@
             self.t_IP_matrix  = parameters["t_IP_matrix"]
             self.t_IP_list = np.empty(self.M)
 
-<<<<<<< HEAD
-        self.delta_t = parameters["delta_t"]
-        self.K = int(
-            round(parameters["K"])
-        )  # round due to the sampling method producing floats, lets hope this works
-        self.prob_rewire = parameters["prob_rewire"]
-        
-        self.culture_momentum_real = parameters["culture_momentum_real"]
-        self.culture_momentum = int(
-            round(self.culture_momentum_real/ self.delta_t)
-        )  # round due to the sampling method producing floats, lets hope this works
-        #print("cul mom:", parameters["culture_momentum"],self.culture_momentum )
-
-        self.learning_error_scale = parameters["learning_error_scale"]
-
-        self.discount_factor = parameters["discount_factor"]
-
-        self.discount_list = [self.discount_factor**(self.delta_t*x) for x in range(self.culture_momentum)]
-        self.discount_list[0] = 1
-        #print(self.discount_list)
-
-        (
-            self.alpha_attract,
-            self.beta_attract,
-            self.alpha_threshold,
-            self.beta_threshold,
-        ) = (parameters["alpha_attract"], parameters["beta_attract"], parameters["alpha_threshold"], parameters["beta_threshold"])
-
-=======
->>>>>>> 3b7812f2
-
-        self.t = 0
-        self.list_people = range(self.N)
-
-        self.homophily_state = parameters["homophily_state"]
         # create indviduals#Do a homophilly
-<<<<<<< HEAD
-        self.attract_matrix_init, self.threshold_matrix_init = self.generate_init_data_behaviours_homo_shuffle()#self.generate_init_data_behaviours_homo()
-=======
+
         if self.homophily_state: 
-            self.attract_matrix_init, self.threshold_matrix_init = self.generate_init_data_behaviours_homo_alt()#self.generate_init_data_behaviours_homo()
+            #self.attract_matrix_init, self.threshold_matrix_init = self.generate_init_data_behaviours_homo_alt()#self.generate_init_data_behaviours_homo()
+            self.attract_matrix_init, self.threshold_matrix_init = self.generate_init_data_behaviours_homo_shuffle()#self.generate_init_data_behaviours_homo()
         else:
             self.attract_matrix_init, self.threshold_matrix_init = self.generate_init_data_behaviours()#self.generate_init_data_behaviours_homo()
->>>>>>> 3b7812f2
 
         self.agent_list = self.create_agent_list()
 
@@ -263,7 +225,6 @@
 
         return attract_array_circular,threshold_array_circular
 
-<<<<<<< HEAD
     def partial_shuffle(self, l, swap_reps=5):
         n = len(l)
         for _ in range(swap_reps):
@@ -277,35 +238,12 @@
         return culture_list
 
     def generate_init_data_behaviours_homo_shuffle(self) -> tuple:
-=======
-    def lightly_shuffle(self, ordered_list):
-
-        def tuplify(x, y):
-            a = gauss(0,1)
-            b = self.orderliness * y 
-            print(a, b, y )
-            c = b + a #self.orderliness * y + gauss(0,1)
-            return (c, x)
-        
-        pairs = list(map(tuplify, ordered_list, range(len(ordered_list))))
-        print("pairs", pairs)
-        pairs.sort()
-        print("pairs soted",pairs)
-        partially_ordered_values = [p[1] for p in pairs]
-        print("partially_ordered_values", partially_ordered_values)
-        
-        quit()
-        return partially_ordered_values
-
-    def generate_init_data_behaviours_homo_alt(self) -> tuple:
->>>>>>> 3b7812f2
         ###init_attract, init_threshold,carbon_emissions
         attract_list = [np.random.beta(self.alpha_attract, self.beta_attract, size=self.M) for n in self.list_people]
         threshold_list = [np.random.beta(self.alpha_threshold, self.beta_threshold, size=self.M) for n in self.list_people]
         attract_matrix = np.asarray(attract_list)
         threshold_matrix = np.asarray(threshold_list)
 
-<<<<<<< HEAD
         culture_list = self.quick_calc_culture(attract_matrix,threshold_matrix)
         #print("init culture_list: ",culture_list)
         #print("shuffle_reps", self.shuffle_reps)
@@ -334,20 +272,6 @@
 
         #quit()
         return np.asarray(attract_list_sorted_shuffle),np.asarray(threshold_list_sorted_shuffle)
-=======
-        behave_value_matrix = attract_matrix - threshold_matrix
-        culture_list = behave_value_matrix.sum(axis=1)/behave_value_matrix.shape[1]
-        #print("BEFORE", culture_list )
-        culture_list = self.lightly_shuffle(culture_list)
-        #print("AFTER", culture_list )
-        attract_list_sorted = [x for _,x in sorted(zip(culture_list,attract_list))]
-        threshold_list_sorted = [x for _,x in sorted(zip(culture_list,threshold_list))]
-
-        attract_array_circular = np.asarray(self.produce_circular_list(attract_list_sorted))
-        threshold_array_circular = np.asarray(self.produce_circular_list(threshold_list_sorted))
-
-        return attract_array_circular,threshold_array_circular
->>>>>>> 3b7812f2
 
     def create_agent_list(self) -> list:
 
@@ -358,12 +282,7 @@
                 "M": self.M,
                 "save_data" : self.save_data,
                 "carbon_emissions" : self.carbon_emissions,
-<<<<<<< HEAD
                 "discount_list" : self.discount_list,
-=======
-                "discount_factor" : self.discount_factor,
-                "present_discount_factor": self.present_discount_factor,
->>>>>>> 3b7812f2
                 "carbon_price_state" : self.carbon_price_state,
                 "information_provision_state" : self.information_provision_state,
                 "time_weightings": self.time_weightings
