--- conflicted
+++ resolved
@@ -63,14 +63,10 @@
 
 
 def plot_attract_timeseries(FILENAME: str, Data: DataFrame, nrows:int, ncols:int, dpi_save:int):
-<<<<<<< HEAD
-    #print(Data["behaviour_attract"],np.shape(Data["behaviour_attract"]))
-=======
     
     #print(Data["behaviour_attract"],np.shape(Data["behaviour_attract"]))
 
 
->>>>>>> f365c42d
     prints_behaviour_timeseries_plot(
         FILENAME, Data, "behaviour_attract", "Attractiveness", nrows, ncols, dpi_save
     )
