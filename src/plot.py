--- conflicted
+++ resolved
@@ -2,15 +2,11 @@
 import networkx as nx
 import numpy as np
 from pandas import DataFrame
-<<<<<<< HEAD
 import matplotlib.pyplot as plt
 import matplotlib.animation as animation
 from matplotlib.colors import Normalize,LinearSegmentedColormap,SymLogNorm
 from matplotlib.collections import LineCollection
-=======
 from utility import frame_distribution, frame_distribution_prints,live_k_means_calc,get_km_euclid,get_km_sDTW,get_km_DTW
-from matplotlib.colors import LinearSegmentedColormap,SymLogNorm
->>>>>>> 2533cfa3
 from typing import Union
 from networkx import Graph
 from network import Network
@@ -25,11 +21,6 @@
         for v in Data_list[i].agent_list:
             ax.plot(np.asarray(Data_list[i].history_time), np.asarray(v.history_culture))
 
-<<<<<<< HEAD
-def prints_behaviour_timeseries_plot(
-    FILENAME: str, Data: DataFrame, property:str, y_title:str, nrows:int, ncols:int, dpi_save:int, phi_list
-):
-=======
         ax.set_xlabel(r"Time")
         ax.set_ylabel(r"%s" % y_title)
         ax.set_title("{} = {}".format( property_varied,round(property_varied_values[i],round_dec)))
@@ -121,7 +112,7 @@
     fig.savefig(f, dpi=dpi_save)
 
 
-def print_culture_timeseries_vary_generic(fileName: str, Data_list: list[Network] , property_varied_row, property_varied_values_row,property_varied_col,property_varied_values_col,  nrows:int, ncols:int , dpi_save:int):
+def print_culture_timeseries_vary_array(fileName: str, Data_array: list[Network] , property_varied_row, property_varied_values_row,property_varied_col,property_varied_values_col,  nrows:int, ncols:int , dpi_save:int):
 
     y_title = "Culture"
 
@@ -135,8 +126,8 @@
         # create 1x3 subplots per subfig
         axs = subfig.subplots(nrows=1, ncols=ncols)
         for col, ax in enumerate(axs):
-            for v in Data_list[row][col].agent_list:
-                ax.plot(np.asarray(Data_list[row][col].history_time ), np.asarray(v.history_culture))
+            for v in Data_array[row][col].agent_list:
+                ax.plot(np.asarray(Data_array[row][col].history_time ), np.asarray(v.history_culture))
             ax.set_title(f'{property_varied_col} = {property_varied_values_col[col]}')
             #ax.set_ylabel(r"%s" % y_title)
             #ax.set_xlabel(r"Time")
@@ -144,7 +135,7 @@
     fig.supylabel(r"%s" % y_title)
     
     plotName = fileName + "/Prints"
-    f = plotName + "/print_culture_timeseries_vary_%s_%s.png" % (property_varied_row,property_varied_col)
+    f = plotName + "/print_culture_timeseries_vary_array_%s_%s.png" % (property_varied_row,property_varied_col)
     fig.savefig(f, dpi=dpi_save)
 
 def print_culture_time_series_clusters(FILENAME: str, Data_list: list, property_varied_values: list, property_varied:str, min_k,max_k,size_points, alpha: float, min_culture_distance: float, nrows:int, ncols:int, dpi_save:int, round_dec):
@@ -261,7 +252,6 @@
 
 
 def prints_behaviour_timeseries_plot(FILENAME: str, Data: DataFrame, property:str, y_title:str, nrows:int, ncols:int, dpi_save:int):
->>>>>>> 2533cfa3
     PropertyData = Data[property].transpose()
 
     fig, axes = plt.subplots(nrows=nrows, ncols=ncols, figsize=(14, 7))
@@ -272,7 +262,7 @@
             ax.plot(Data["network_time"], PropertyData[i][j])
         ax.set_xlabel(r"Time")
         ax.set_ylabel(r"%s" % y_title)
-        ax.set_title(r'$\phi$ = ' + str(phi_list[i]))  # avoid 0 in the title
+        ax.set_title(r'$\phi$ = ' + str(Data["phi_list"][i]))  # avoid 0 in the title
         ax.axvline(Data["culture_momentum_real"], color='r',linestyle = "--")
         
     plt.tight_layout()
@@ -282,7 +272,7 @@
     fig.savefig(f, dpi=dpi_save)
 
 def prints_behaviour_timeseries_plot_colour_culture(
-    FILENAME: str, Data: DataFrame, property:str, y_title:str, nrows:int, ncols:int, dpi_save:int, phi_list, culture_cmap, norm_zero_one
+    FILENAME: str, Data: DataFrame, property:str, y_title:str, nrows:int, ncols:int, dpi_save:int, culture_cmap, norm_zero_one
 ):
     PropertyData = Data[property].transpose()
     #print(PropertyData.shape)
@@ -302,7 +292,7 @@
             ax.add_collection(lc)
         ax.set_xlabel(r"Time")
         ax.set_ylabel(r"%s" % y_title)
-        ax.set_title(r'$\phi$ = ' + str(phi_list[i]))  # avoid 0 in the title
+        ax.set_title(r'$\phi$ = ' + str(Data["phi_list"][i]))  # avoid 0 in the title
         #ax.axvline(Data["culture_momentum_real"], color='r',linestyle = "--")
 
     cbar_culture = fig.colorbar(
@@ -331,25 +321,25 @@
     fig.savefig(f, dpi=dpi_save)
 
 
-def plot_value_timeseries(FILENAME: str, Data: DataFrame, nrows:int, ncols:int, dpi_save:int, phi_list):
+def plot_value_timeseries(FILENAME: str, Data: DataFrame, nrows:int, ncols:int, dpi_save:int,):
     prints_behaviour_timeseries_plot(
-        FILENAME, Data, "behaviour_value", "Trait Value", nrows, ncols, dpi_save, phi_list
-    )
-
-
-def plot_threshold_timeseries(FILENAME: str, Data: DataFrame, nrows:int, ncols:int, dpi_save:int, phi_list):
+        FILENAME, Data, "behaviour_value", "Trait Value", nrows, ncols, dpi_save, 
+    )
+
+
+def plot_threshold_timeseries(FILENAME: str, Data: DataFrame, nrows:int, ncols:int, dpi_save:int,):
     prints_behaviour_timeseries_plot(
-        FILENAME, Data, "behaviour_threshold", "Threshold", nrows, ncols, dpi_save, phi_list
-    )
-
-
-def plot_attract_timeseries(FILENAME: str, Data: DataFrame, nrows:int, ncols:int, dpi_save:int, phi_list):
+        FILENAME, Data, "behaviour_threshold", "Threshold", nrows, ncols, dpi_save
+    )
+
+
+def plot_attract_timeseries(FILENAME: str, Data: DataFrame, nrows:int, ncols:int, dpi_save:int):
     
     #print(Data["behaviour_attract"],np.shape(Data["behaviour_attract"]))
 
 
     prints_behaviour_timeseries_plot(
-        FILENAME, Data, "behaviour_attract", "Attractiveness", nrows, ncols, dpi_save, phi_list
+        FILENAME, Data, "behaviour_attract", "Attractiveness", nrows, ncols, dpi_save,
     )
 
 
@@ -1988,7 +1978,7 @@
     return ani
 
 
-def weighting_link_timeseries_plot(FILENAME: str, Data: DataFrame, y_title:str, dpi_save:int, min_val):
+def plot_weighting_link_timeseries(FILENAME: str, Data: DataFrame, y_title:str, dpi_save:int, min_val):
 
     fig, ax = plt.subplots()
 
@@ -2004,156 +1994,7 @@
     ax.set_ylabel(r"%s" % y_title)
 
     plotName = FILENAME + "/Plots"
-    f = plotName + "/weighting_link_timeseries_plot.png"
-    fig.savefig(f, dpi=dpi_save)
-
-"""CLUSTER PLOTS"""
-
-def Euclidean_cluster_plot(fileName: str, Data,k_clusters: int, alpha: float, min_culture_distance: float, dpi_save:int):
-    nrows = 1
-    ncols = 1
-
-    X_train = np.asarray(Data["individual_culture"])
-
-    km = get_km_euclid(k_clusters,X_train)
-
-    if k_clusters == 2 and abs(km.cluster_centers_[0][0][-1] - km.cluster_centers_[1][0][-1]) <  min_culture_distance:
-        print("A Single Cluster Present", abs(km.cluster_centers_[0][0][-1] - km.cluster_centers_[1][0][-1]),min_culture_distance)
-    else:
-        fig, ax = plt.subplots(nrows=nrows, ncols=ncols, figsize=(14, 7))
-
-        for i in range(int(int(Data["N"]))):
-            # print(Data["individual_culture"][i])
-            ax.plot(Data["network_time"], X_train[i],"k-", alpha=alpha)
-        ax.axvline(Data["culture_momentum_real"], color='r',linestyle = "--")
-
-        for i in range(k_clusters):
-            #print("HELLO",len(km.cluster_centers_[i].ravel()))
-            ax.plot(Data["network_time"],km.cluster_centers_[i].ravel(), "r-")
-            #ax.set_xlim(0, sz)
-        ax.set_title("Euclidean $k$-means")
-
-        plotName = fileName + "/Plots"
-        f = plotName + "/Euclid_cluster_plot.png"
-        fig.savefig(f, dpi=dpi_save)
-
-def plot_k_cluster_scores(fileName,scores,dpi_save):
-    x = scores.keys()
-    y = scores.values()
-
-    fig, ax = plt.subplots()
-    ax.scatter(x,y)
-    ax.set_xlabel(r"K clusters")
-    ax.set_ylabel(r"Silhouette score")
-
-    plotName = fileName + "/Plots"
-    f = plotName + "/plot_k_cluster_scores.png"
-    fig.savefig(f, dpi=dpi_save)
-
-def plot_behaviour_scatter(fileName,Data,property,dpi_save):
-    PropertyData = Data[property].transpose()
-    print(PropertyData.shape)
-    fig, ax = plt.subplots()
-
-    for j in range(int(Data["N"])):
-        ax.scatter(PropertyData[0][j][-1], PropertyData[1][j][-1])
-
-    ax.set_xlabel(r"Attitude")
-    ax.set_ylabel(r"Attitude")
-
-    plotName = fileName + "/Plots"
-    f = plotName + "/plot_attitude_scatter.png"
-    fig.savefig(f, dpi=dpi_save)
-
-def live_plot_attitude_scatter(fileName,Data,dpi_save):
-    attitudes_list = []
-
-    for i in Data.M:
-        attitudes = np.asarray([[v.history_attracts for v in i] for i in Data.agent_list])
-        attitudes_list.append(attitudes.T)
-
-    fig, ax = plt.subplots()
-    ax.scatter(attitudes_list[0][-1],attitudes_list[1][-1])
-    ax.set_xlabel(r"Attitude")
-    ax.set_ylabel(r"Attitude")
-
-    plotName = fileName + "/Plots"
-    f = plotName + "/live_plot_attitude_scatter.png"
-    fig.savefig(f, dpi=dpi_save)
-
-def animate_behaviour_scatter(fileName,Data,property,norm_zero_one, cmap_culture,interval, fps,round_dec):
-    
-    def update(i):
-        ax.clear()
-
-        colour_adjust = norm_zero_one(Data["individual_culture"][i])
-        ani_step_colours = cmap_culture(colour_adjust)
-
-        ax.scatter( Data[property][i].T[0], Data[property][i].T[1], s= 60, c = ani_step_colours, edgecolors='black', linewidths=1 )
-
-        ax.set_xlabel(r"Attitude")
-        ax.set_ylabel(r"Attitude")
-        ax.set_xlim(0,1)
-        ax.set_ylim(0,1)
-        ax.set_title("Time= {}".format(round(Data["network_time"][i], round_dec)))
-
-    fig, ax = plt.subplots()
-    cbar = fig.colorbar(
-        plt.cm.ScalarMappable(cmap=cmap_culture), ax=ax
-    )  # This does a mapabble on the fly i think, not sure
-    cbar.set_label("Culture")
-
-    #print(Data[property][0].T,Data[property][0].T.shape )
-    ax.scatter(Data[property][0].T[0], Data[property][0].T[1], s= 60)
-
-    ax.set_xlabel(r"Attitude")
-    ax.set_ylabel(r"Attitude")
-
-    ani = animation.FuncAnimation(
-        fig,
-        update,
-        frames=int(len(Data["network_time"])),
-        repeat_delay=500,
-        interval=interval,
-    )
-
-    # save the video
-    animateName = fileName + "/Animations"
-    f = animateName + "/" + "attitude_scatter_animation.mp4"
-    writervideo = animation.FFMpegWriter(fps=fps)
-    ani.save(f, writer=writervideo)
-
-
-<<<<<<< HEAD
-def plot_weighting_link_timeseries(FILENAME: str, Data: DataFrame, y_title:str, dpi_save:int, min_val):
-=======
-def plot_alpha_variation(FILENAME,num_counts,phi_list,dpi_save):
-    
-    def alpha_calc(phi,x):
-        return  np.exp(-phi*np.abs(x))
-    def alpha_diff_calc(phi,x):
-        return  -phi*np.exp(-phi*np.abs(x))
->>>>>>> 2533cfa3
-
-    fig, ax = plt.subplots()
-    
-    x = np.linspace(0,1,num_counts)
-
-    for i in phi_list:
-        y = [alpha_calc(i,x) for x in x]
-        ax.plot(x,y, "-", label = "Phi = %s" % i)
-        dydx = [alpha_diff_calc(i,x) for x in x]
-        ax.plot(x,dydx,"--", label = "Phi = %s" % i)
-
-    ax.set_xlabel(r"$|I_n -I_k|$")
-    ax.set_ylabel(r"$\alpha$")
-    ax.legend()
-    plotName = FILENAME + "/Plots"
-<<<<<<< HEAD
     f = plotName + "/plot_weighting_link_timeseries.png"
-=======
-    f = plotName + "/plot_alpha_variation.png"
->>>>>>> 2533cfa3
     fig.savefig(f, dpi=dpi_save)
 
 def live_plot_heterogenous_culture_momentum(fileName: str, Data: Network, dpi_save:int):
@@ -2179,5 +2020,146 @@
     f = plotName + "/live_plot_heterogenous_culture_momentum.png"
     fig.savefig(f, dpi=dpi_save)
 
-
-
+"""CLUSTER PLOTS"""
+
+def Euclidean_cluster_plot(fileName: str, Data,k_clusters: int, alpha: float, min_culture_distance: float, dpi_save:int):
+    nrows = 1
+    ncols = 1
+
+    X_train = np.asarray(Data["individual_culture"])
+
+    km = get_km_euclid(k_clusters,X_train)
+
+    if k_clusters == 2 and abs(km.cluster_centers_[0][0][-1] - km.cluster_centers_[1][0][-1]) <  min_culture_distance:
+        print("A Single Cluster Present", abs(km.cluster_centers_[0][0][-1] - km.cluster_centers_[1][0][-1]),min_culture_distance)
+    else:
+        fig, ax = plt.subplots(nrows=nrows, ncols=ncols, figsize=(14, 7))
+
+        for i in range(int(int(Data["N"]))):
+            # print(Data["individual_culture"][i])
+            ax.plot(Data["network_time"], X_train[i],"k-", alpha=alpha)
+        ax.axvline(Data["culture_momentum_real"], color='r',linestyle = "--")
+
+        for i in range(k_clusters):
+            #print("HELLO",len(km.cluster_centers_[i].ravel()))
+            ax.plot(Data["network_time"],km.cluster_centers_[i].ravel(), "r-")
+            #ax.set_xlim(0, sz)
+        ax.set_title("Euclidean $k$-means")
+
+        plotName = fileName + "/Plots"
+        f = plotName + "/Euclid_cluster_plot.png"
+        fig.savefig(f, dpi=dpi_save)
+
+def plot_k_cluster_scores(fileName,scores,dpi_save):
+    x = scores.keys()
+    y = scores.values()
+
+    fig, ax = plt.subplots()
+    ax.scatter(x,y)
+    ax.set_xlabel(r"K clusters")
+    ax.set_ylabel(r"Silhouette score")
+
+    plotName = fileName + "/Plots"
+    f = plotName + "/plot_k_cluster_scores.png"
+    fig.savefig(f, dpi=dpi_save)
+
+def plot_behaviour_scatter(fileName,Data,property,dpi_save):
+    PropertyData = Data[property].transpose()
+    
+    fig, ax = plt.subplots()
+
+    for j in range(int(Data["N"])):
+        ax.scatter(PropertyData[0][j][-1], PropertyData[1][j][-1])
+
+    ax.set_xlabel(r"Attitude")
+    ax.set_ylabel(r"Attitude")
+
+    plotName = fileName + "/Plots"
+    f = plotName + "/plot_attitude_scatter.png"
+    fig.savefig(f, dpi=dpi_save)
+
+def live_plot_attitude_scatter(fileName,Data,dpi_save):
+    attitudes_list = []
+
+    for i in Data.M:
+        attitudes = np.asarray([[v.history_attracts for v in i] for i in Data.agent_list])
+        attitudes_list.append(attitudes.T)
+
+    fig, ax = plt.subplots()
+    ax.scatter(attitudes_list[0][-1],attitudes_list[1][-1])
+    ax.set_xlabel(r"Attitude")
+    ax.set_ylabel(r"Attitude")
+
+    plotName = fileName + "/Plots"
+    f = plotName + "/live_plot_attitude_scatter.png"
+    fig.savefig(f, dpi=dpi_save)
+
+def animate_behaviour_scatter(fileName,Data,property,norm_zero_one, cmap_culture,interval, fps,round_dec):
+    
+    def update(i):
+        ax.clear()
+
+        colour_adjust = norm_zero_one(Data["individual_culture"][i])
+        ani_step_colours = cmap_culture(colour_adjust)
+
+        ax.scatter( Data[property][i].T[0], Data[property][i].T[1], s= 60, c = ani_step_colours, edgecolors='black', linewidths=1 )
+
+        ax.set_xlabel(r"Attitude")
+        ax.set_ylabel(r"Attitude")
+        ax.set_xlim(0,1)
+        ax.set_ylim(0,1)
+        ax.set_title("Time= {}".format(round(Data["network_time"][i], round_dec)))
+
+    fig, ax = plt.subplots()
+    cbar = fig.colorbar(
+        plt.cm.ScalarMappable(cmap=cmap_culture), ax=ax
+    )  # This does a mapabble on the fly i think, not sure
+    cbar.set_label("Culture")
+
+    #print(Data[property][0].T,Data[property][0].T.shape )
+    ax.scatter(Data[property][0].T[0], Data[property][0].T[1], s= 60)
+
+    ax.set_xlabel(r"Attitude")
+    ax.set_ylabel(r"Attitude")
+
+    ani = animation.FuncAnimation(
+        fig,
+        update,
+        frames=int(len(Data["network_time"])),
+        repeat_delay=500,
+        interval=interval,
+    )
+
+    # save the video
+    animateName = fileName + "/Animations"
+    f = animateName + "/" + "attitude_scatter_animation.mp4"
+    writervideo = animation.FFMpegWriter(fps=fps)
+    ani.save(f, writer=writervideo)
+
+
+def plot_alpha_variation(FILENAME,num_counts,phi_list,dpi_save):
+    
+    def alpha_calc(phi,x):
+        return  np.exp(-phi*np.abs(x))
+    def alpha_diff_calc(phi,x):
+        return  -phi*np.exp(-phi*np.abs(x))
+
+    fig, ax = plt.subplots()
+    
+    x = np.linspace(0,1,num_counts)
+
+    for i in phi_list:
+        y = [alpha_calc(i,x) for x in x]
+        ax.plot(x,y, "-", label = "Phi = %s" % i)
+        dydx = [alpha_diff_calc(i,x) for x in x]
+        ax.plot(x,dydx,"--", label = "Phi = %s" % i)
+
+    ax.set_xlabel(r"$|I_n -I_k|$")
+    ax.set_ylabel(r"$\alpha$")
+    ax.legend()
+    plotName = FILENAME + "/Plots"
+    f = plotName + "/plot_alpha_variation.png"
+    fig.savefig(f, dpi=dpi_save)
+
+
+
