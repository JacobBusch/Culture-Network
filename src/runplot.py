from logging import raiseExceptions
from run import run
from plot import (
    plot_culture_timeseries,
    animate_weighting_matrix,
    animate_behavioural_matrix,
    animate_culture_network,
    prints_behavioural_matrix,
    prints_culture_network,
    multi_animation,
    multi_animation_alt,
    multi_animation_scaled,
    plot_value_timeseries,
    plot_threshold_timeseries,
    plot_attract_timeseries,
    standard_behaviour_timeseries_plot,
    plot_carbon_price_timeseries,
    plot_total_carbon_emissions_timeseries,
    plot_av_carbon_emissions_timeseries,
    prints_weighting_matrix,
    plot_weighting_matrix_convergence_timeseries,
    plot_cultural_range_timeseries,
    plot_average_culture_timeseries,
    plot_beta_distributions,
    print_network_social_component_matrix,
    animate_network_social_component_matrix,
    animate_network_information_provision,
    print_network_information_provision,
    multi_animation_four,
    print_culture_histogram,
    animate_culture_network_and_weighting,
<<<<<<< HEAD
    plot_weighting_link_timeseries,
    plot_green_adoption_timeseries,
    prints_behaviour_timeseries_plot_colour_culture,
    live_plot_heterogenous_culture_momentum,
=======
    weighting_link_timeseries_plot,
    Euclidean_cluster_plot,
    plot_k_cluster_scores,
    plot_behaviour_scatter,
    animate_behaviour_scatter,
>>>>>>> 2533cfa3
)
from utility import loadData, get_run_properties, frame_distribution_prints,k_means_calc,loadObjects
import matplotlib.pyplot as plt
from matplotlib.colors import LinearSegmentedColormap, SymLogNorm, Normalize
from matplotlib.cm import get_cmap
import time
import numpy as np


# Params
save_data = True
opinion_dynamics =  "DEGROOT" #  "DEGROOT"  "SELECT"
carbon_price_state = False
information_provision_state = False
linear_alpha_diff_state = False #if true use the exponential form instead like theo
homophily_state = True
alpha_change = True
<<<<<<< HEAD
nur_attitude = False
value_culture_def = False
harsh_data = False
heterogenous_cultural_momentum = True

#Social emissions model
K = 10 # k nearest neighbours INTEGER
M = 3  # number of behaviours
N = 100  # number of agents

total_time = 100
culture_momentum_real = 10
delta_t = 0.1  # time step size
=======
averaging_method = "Arithmetic"#"Threshold weighted arithmetic"

compression_factor = 10

#Social emissions model
K = 10  # k nearest neighbours INTEGER
M = 2 # number of behaviours
N = 100 # number of agents

total_time = 500

delta_t = 0.05  # time step size
culture_momentum_real = 10# real time over which culture is calculated for INTEGER, NEEDS TO BE MROE THAN DELTA t
>>>>>>> 2533cfa3

prob_rewire = 0.1  # re-wiring probability?

time_steps_max = int(
    total_time / delta_t
)  # number of time steps max, will stop if culture converges
#print("time steps max" , time_steps_max)
set_seed = 1  ##reproducibility INTEGER
<<<<<<< HEAD
phi_list_lower,phi_list_upper = 0.5,1
phi_list = np.linspace(phi_list_lower, phi_list_upper, num=M)
#print(phi_list)
learning_error_scale = 0.01  # 1 standard distribution is 2% error

carbon_emissions = [1]*M
=======
phi_list_lower,phi_list_upper = 0.1,1
learning_error_scale = 0.02  # 1 standard distribution is 2% error
>>>>>>> 2533cfa3

inverse_homophily = 0.3#0.2
homophilly_rate = 1

<<<<<<< HEAD
discount_factor = 0.6#0.6
present_discount_factor = 0.8#0.8

confirmation_bias = 30


if heterogenous_cultural_momentum:
    quick_changers_prop = 0.2
    lagards_prop = 0.2
    culture_momentum_quick_real = int(round(culture_momentum_real/10))
    culture_momentum_lagard_real = int(round(5*culture_momentum_real))


#harsh data parameters
if harsh_data:
    green_extreme_max = 8
    green_extreme_min = 2
    green_extreme_prop = 2/5
    indifferent_max = 2
    indifferent_min = 2
    indifferent_prop = 1/5
    brown_extreme_min = 2
    brown_extreme_max = 8
    brown_extreme_prop = 2/5
    if green_extreme_prop + indifferent_prop + brown_extreme_prop != 1:
        print(green_extreme_prop + indifferent_prop + brown_extreme_prop)
        raise Exception("Invalid proportions")
else:
    alpha_attract = 1#2  ##inital distribution parameters - doing the inverse inverts it!
    beta_attract = 1#3
    alpha_threshold = 1#3
    beta_threshold = 1#2
=======
discount_factor = 0.6
present_discount_factor = 0.8

confirmation_bias = 50
>>>>>>> 2533cfa3

#Infromation provision parameters
if information_provision_state:
    nu = 1# how rapidly extra gains in attractiveness are made
    eta = 0.2#decay rate of information provision boost
    attract_information_provision_list = np.array([0.5*(1/delta_t)]*M)#
    t_IP_matrix = np.array([[],[],[]]) #REAL TIME; list stating at which time steps an information provision policy should be aplied for each behaviour

#Carbon price parameters
if carbon_price_state:
    carbon_price_policy_start = 5#in simualation time to start the policy
    carbon_price_init = 0.0#
    #social_cost_carbon = 0.5
    carbon_price_gradient = 0#social_cost_carbon/time_steps_max# social cost of carbon/total time

params = {
    "opinion_dynamics": opinion_dynamics,
    "save_data": save_data, 
    "compression_factor": compression_factor,
    "time_steps_max": time_steps_max, 
    "carbon_price_state" : carbon_price_state,
    "information_provision_state" : information_provision_state,
    "linear_alpha_diff_state": linear_alpha_diff_state,
    "homophily_state": homophily_state,
    "alpha_change" : alpha_change,
<<<<<<< HEAD
    "heterogenous_cultural_momentum" : heterogenous_cultural_momentum,
=======
    "averaging_method": averaging_method,
>>>>>>> 2533cfa3
    "delta_t": delta_t,
    "phi_list_lower": phi_list_lower,
    "phi_list_upper": phi_list_upper,
    "N": N,
    "M": M,
    "K": K,
    "prob_rewire": prob_rewire,
    "set_seed": set_seed,
    "culture_momentum_real": culture_momentum_real,
    "learning_error_scale": learning_error_scale,
<<<<<<< HEAD
    "carbon_emissions" : carbon_emissions,
=======
    "alpha_attract": alpha_attract,
    "beta_attract": beta_attract,
    "alpha_threshold": alpha_threshold,
    "beta_threshold": beta_threshold,
>>>>>>> 2533cfa3
    "discount_factor": discount_factor,
    "inverse_homophily": inverse_homophily,#1 is total mixing, 0 is no mixing
    "homophilly_rate" : homophilly_rate,
    "present_discount_factor": present_discount_factor,
    "confirmation_bias": confirmation_bias,
    "nur_attitude": nur_attitude,
    "value_culture_def": value_culture_def, 
    "harsh_data": harsh_data,
}

if heterogenous_cultural_momentum:
    params["quick_changers_prop"] = quick_changers_prop
    params["lagards_prop"] = lagards_prop
    params["culture_momentum_quick_real"] = culture_momentum_quick_real
    params["culture_momentum_lagard_real"] = culture_momentum_lagard_real

    #params["alpha_quick_changers_cultural_momentum"]= alpha_quick_changers_cultural_momentum
    #params["beta_quick_changers_cultural_momentum"]= beta_quick_changers_cultural_momentum
    #params["alpha_lagards_cultural_momentum"]= alpha_lagards_cultural_momentum
    #params["beta_lagards_cultural_momentum"]= beta_lagards_cultural_momentum
#behaviours!
if harsh_data:#trying to create a polarised society!
    params["green_extreme_max"]= green_extreme_max
    params["green_extreme_min"]= green_extreme_min
    params["green_extreme_prop"]= green_extreme_prop
    params["indifferent_max"]= indifferent_max
    params["indifferent_min"]= indifferent_min
    params["indifferent_prop"]= indifferent_prop
    params["brown_extreme_min"]= brown_extreme_min 
    params["brown_extreme_max"]= brown_extreme_max
    params["brown_extreme_prop"]= brown_extreme_prop
else:
    params["alpha_attract"] = alpha_attract
    params["beta_attract"] = beta_attract
    params["alpha_threshold"] = alpha_threshold
    params["beta_threshold"] = beta_threshold


if carbon_price_state:
    params["carbon_price_init"] = carbon_price_init
    params["carbon_price_policy_start"] =  carbon_price_policy_start
    params["carbon_price_gradient"] =  carbon_price_gradient

if information_provision_state:
    params["nu"] = nu
    params["eta"] =  eta
    params["attract_information_provision_list"] = attract_information_provision_list
    params["t_IP_matrix"] =  t_IP_matrix


params_name = [#THOSE USEd to create the save list?
    opinion_dynamics,
    time_steps_max,
    M,
    N,
    delta_t,
    K,
    prob_rewire,
    set_seed,
    learning_error_scale,
    culture_momentum_real,
]

# SAVING DATA
# THINGS TO SAVE

data_save_behaviour_array_list = ["value", "attract", "threshold"]
data_save_individual_list = ["culture", "carbon_emissions"]
data_save_network_list = [
    "time",
    "cultural_var",
    "total_carbon_emissions",
    "weighting_matrix_convergence",
    "average_culture",
    "min_culture",
    "max_culture",
    "green_adoption"
] 
data_save_network_array_list = [
    "weighting_matrix",
    "social_component_matrix",
]

if information_provision_state:
    data_save_behaviour_array_list.append( "information_provision")

if carbon_price_state:
    data_save_network_list.append("carbon_price")

to_save_list = [
    data_save_behaviour_array_list,
    data_save_individual_list,
    data_save_network_list,
    data_save_network_array_list,
]

# LOAD DATA
paramList = [
    "opinion_dynamics",
    "time_steps_max",
    "M",
    "N",
    "delta_t",
    "K",
    "prob_rewire",
    "set_seed",
    "learning_error_scale",
    "culture_momentum_real",
]

loadBooleanCSV = [
    "individual_culture",
    "individual_carbon_emissions",
    "network_total_carbon_emissions",
    "network_time",
    "network_cultural_var",
    "network_weighting_matrix_convergence",
    "network_average_culture",
    "network_min_culture",
    "network_max_culture",
    "network_green_adoption",
]  # "network_cultural_var",,"network_carbon_price"
loadBooleanArray = [
    "network_weighting_matrix",
    "network_social_component_matrix",
    "behaviour_value",
    "behaviour_threshold",
    "behaviour_attract",

]
if information_provision_state:
    loadBooleanArray.append("behaviour_information_provision")
    
if carbon_price_state:
    loadBooleanCSV.append("network_carbon_price")

###PLOT STUFF
nrows_behave = 1
ncols_behave = M
node_size = 50
cmap = LinearSegmentedColormap.from_list("BrownGreen", ["sienna", "whitesmoke", "olivedrab"], gamma=1)

#norm_neg_pos = plt.cm.ScalarMappable(cmap=cmap, norm=Normalize(vmin=-1, vmax=1))
norm_neg_pos = Normalize(vmin=-1, vmax=1)

if value_culture_def:
    norm_zero_one  = Normalize(vmin=-1, vmax=1)
else:
    norm_zero_one  = Normalize(vmin=0, vmax=1)

#log_norm = SymLogNorm(linthresh=0.15, linscale=1, vmin=-1.0, vmax=1.0, base=10)  # this works at least its correct
cmap_weighting = "Reds"
cmap_edge = get_cmap("Greys")
fps = 5
interval = 50
layout = "circular"
round_dec = 2

nrows = 2
ncols = 3

#print("time_steps_max", time_steps_max)
frame_num = ncols * nrows - 1
scale_factor = time_steps_max*2

min_val = 1e-3

bin_num = 1000
num_counts = 100000
bin_num_agents = int(round(N/10))
dpi_save = 2000

min_k,max_k = 2,N - 1# Cover all the possible bases with the max k though it does slow it down
alpha_val = 0.25
size_points = 5
min_culture_distance = 0.5

RUN = True
LIVE_DATA = True
LOAD_DATA = True
PLOT = True
cluster_plots = False
SHOW_PLOT = True

frames_list_exponetial = False

if __name__ == "__main__":

    if RUN == False:
        FILENAME = "results/_DEGROOT_200_3_50_0.1_10_0.1_1_0.02_1_1_1_1_1"
    else:
        # start_time = time.time()
        # print("start_time =", time.ctime(time.time()))
        ###RUN MODEL
        #print("start_time =", time.ctime(time.time()))
        FILENAME, social_network = run(params, to_save_list, params_name)
        # print ("RUN time taken: %s minutes" % ((time.time()-start_time)/60), "or %s s"%((time.time()-start_time)))

    if PLOT:
        start_time = time.time()
        print("start_time =", time.ctime(time.time()))

        dataName = FILENAME + "/Data"

        if LIVE_DATA:
            "LOAD LIVE OBJECT"
            live_network = loadObjects(dataName)

        if LOAD_DATA:
            "LOAD DATA"
            Data = loadData(dataName, loadBooleanCSV, loadBooleanArray)
            Data = get_run_properties(Data, FILENAME, paramList)


        #####BODGES!!
        Data["network_time"] = np.asarray(Data["network_time"])[
            0
        ]  # for some reason pandas does weird shit

        
        if frames_list_exponetial: 
            frames_proportion = int(round(len(Data["network_time"]) / 2))
            frames_list = frame_distribution_prints( Data["network_time"], scale_factor, frame_num )
        else:
            #print(len(Data["network_weighting_matrix"]))
            #print(Data["network_time"], len(Data["network_time"]))
            frames_list = [int(round(x)) for x in np.linspace(0, len(Data["network_time"])-1 , num=frame_num + 1)]# -1 is so its within range as linspace is inclusive
             
        print("frames prints:",frames_list)

        ###PLOTS
        #plot_beta_distributions(FILENAME,alpha_attract,beta_attract,alpha_threshold,beta_threshold,bin_num,num_counts,dpi_save,)
        #plot_culture_timeseries(FILENAME, Data, dpi_save)
<<<<<<< HEAD
        #plot_green_adoption_timeseries(FILENAME, Data, dpi_save)
        #plot_value_timeseries(FILENAME,Data,nrows_behave, ncols_behave,dpi_save, phi_list)
        #plot_threshold_timeseries(FILENAME,Data,nrows_behave, ncols_behave,dpi_save, phi_list)
        #plot_attract_timeseries(FILENAME, Data, nrows_behave, ncols_behave, dpi_save, phi_list)
=======
        #plot_value_timeseries(FILENAME,Data,nrows_behave, ncols_behave,dpi_save)
        #plot_threshold_timeseries(FILENAME,Data,nrows_behave, ncols_behave,dpi_save)
        #plot_attract_timeseries(FILENAME, Data, nrows_behave, ncols_behave, dpi_save)
>>>>>>> 2533cfa3
        #plot_total_carbon_emissions_timeseries(FILENAME, Data, dpi_save)
        ##plot_av_carbon_emissions_timeseries(FILENAME, Data, dpi_save)
        #plot_weighting_matrix_convergence_timeseries(FILENAME, Data, dpi_save)
        #plot_cultural_range_timeseries(FILENAME, Data, dpi_save)
        #plot_average_culture_timeseries(FILENAME,Data,dpi_save)
<<<<<<< HEAD
        #plot_weighting_link_timeseries(FILENAME, Data, "Link strength", dpi_save,min_val)

        if RUN:
            print("RUN")
            live_plot_heterogenous_culture_momentum(FILENAME, social_network, dpi_save)

=======
        #weighting_link_timeseries_plot(FILENAME, Data, "Link strength", dpi_save,min_val)
        #plot_behaviour_scatter(FILENAME,Data,"behaviour_attract",dpi_save)
        
>>>>>>> 2533cfa3
        if carbon_price_state:
            plot_carbon_price_timeseries(FILENAME,Data,dpi_save)

        if cluster_plots:
            k_clusters,win_score, scores = k_means_calc(Data,min_k,max_k,size_points)#CALCULATE THE OPTIMAL NUMBER OF CLUSTERS USING SILOUTTE SCORE, DOENST WORK FOR 1
            #k_clusters = 2 # UNCOMMENT TO SET K MANUALLY
            Euclidean_cluster_plot(FILENAME, Data, k_clusters,alpha_val,min_culture_distance, dpi_save)

        ###PRINTS
        
        #prints_weighting_matrix(FILENAME,Data,cmap_weighting,nrows,ncols,frames_list,round_dec,dpi_save)
        #prints_behavioural_matrix(FILENAME,Data,cmap,nrows,ncols,frames_list,round_dec,dpi_save)
<<<<<<< HEAD
        #prints_culture_network(FILENAME,Data,layout,cmap,node_size,nrows,ncols,norm_zero_one,frames_list,round_dec,dpi_save)
=======
        #prints_culture_network(FILENAME,Data,layout,cmap,node_size,nrows,ncols,norm_neg_pos,frames_list,round_dec,dpi_save,norm_zero_one)
>>>>>>> 2533cfa3
        #print_network_social_component_matrix(FILENAME,Data,cmap,nrows,ncols,frames_list,round_dec,dpi_save)
        #print_culture_histogram(FILENAME, Data, "individual_culture", nrows, ncols, frames_list,round_dec,dpi_save, bin_num_agents)
        prints_behaviour_timeseries_plot_colour_culture(FILENAME, Data, "behaviour_attract", "Attractiveness", nrows_behave, ncols_behave, dpi_save, phi_list,cmap,norm_zero_one)
        if information_provision_state:
            print_network_information_provision(FILENAME,Data,cmap,nrows,ncols,frames_list,round_dec,dpi_save)

        ###ANIMATIONS
        #ani_a = animate_network_information_provision(FILENAME,Data,interval,fps,round_dec,cmap_weighting)
        #ani_b = animate_network_social_component_matrix(FILENAME,Data,interval,fps,round_dec,cmap)
        #ani_c = animate_weighting_matrix(FILENAME,Data,interval,fps,round_dec,cmap_weighting)
        #ani_d = animate_behavioural_matrix(FILENAME,Data,interval,fps,cmap,round_dec)
        #ani_e = animate_culture_network(FILENAME,Data,layout,cmap,node_size,interval,fps,norm_neg_pos,round_dec)
        #ani_f = animate_culture_network_and_weighting(FILENAME,Data,layout,cmap,node_size,interval,fps,norm_neg_pos,round_dec,cmap_edge)
        #ani_h = multi_animation(FILENAME,Data,cmap,cmap,layout,node_size,interval,fps,norm_neg_pos,norm_zero_one)
        #ani_i = multi_animation_four(FILENAME,Data,cmap,cmap,layout,node_size,interval,fps,norm_neg_pos)
        #ani_j = multi_animation_alt(FILENAME,Data,cmap,cmap,layout,node_size,interval,fps,norm_neg_pos)
        #ani_k = multi_animation_scaled(FILENAME,Data,cmap,cmap,layout,node_size,interval,fps,scale_factor,frames_proportion,norm_neg_pos)
        ani_l = animate_behaviour_scatter(FILENAME,Data,"behaviour_attract",norm_zero_one, cmap,interval,fps,round_dec)
        print(
            "PLOT time taken: %s minutes" % ((time.time() - start_time) / 60),
            "or %s s" % ((time.time() - start_time)),
        )



    if SHOW_PLOT:
        plt.show()<|MERGE_RESOLUTION|>--- conflicted
+++ resolved
@@ -29,18 +29,14 @@
     multi_animation_four,
     print_culture_histogram,
     animate_culture_network_and_weighting,
-<<<<<<< HEAD
     plot_weighting_link_timeseries,
     plot_green_adoption_timeseries,
     prints_behaviour_timeseries_plot_colour_culture,
     live_plot_heterogenous_culture_momentum,
-=======
-    weighting_link_timeseries_plot,
     Euclidean_cluster_plot,
     plot_k_cluster_scores,
     plot_behaviour_scatter,
     animate_behaviour_scatter,
->>>>>>> 2533cfa3
 )
 from utility import loadData, get_run_properties, frame_distribution_prints,k_means_calc,loadObjects
 import matplotlib.pyplot as plt
@@ -58,11 +54,8 @@
 linear_alpha_diff_state = False #if true use the exponential form instead like theo
 homophily_state = True
 alpha_change = True
-<<<<<<< HEAD
-nur_attitude = False
-value_culture_def = False
 harsh_data = False
-heterogenous_cultural_momentum = True
+heterogenous_cultural_momentum = False
 
 #Social emissions model
 K = 10 # k nearest neighbours INTEGER
@@ -72,21 +65,9 @@
 total_time = 100
 culture_momentum_real = 10
 delta_t = 0.1  # time step size
-=======
-averaging_method = "Arithmetic"#"Threshold weighted arithmetic"
+averaging_method = "Arithmetic" #"Geometric"#"Arithmetic"#"Threshold weighted arithmetic"
 
 compression_factor = 10
-
-#Social emissions model
-K = 10  # k nearest neighbours INTEGER
-M = 2 # number of behaviours
-N = 100 # number of agents
-
-total_time = 500
-
-delta_t = 0.05  # time step size
-culture_momentum_real = 10# real time over which culture is calculated for INTEGER, NEEDS TO BE MROE THAN DELTA t
->>>>>>> 2533cfa3
 
 prob_rewire = 0.1  # re-wiring probability?
 
@@ -95,34 +76,23 @@
 )  # number of time steps max, will stop if culture converges
 #print("time steps max" , time_steps_max)
 set_seed = 1  ##reproducibility INTEGER
-<<<<<<< HEAD
-phi_list_lower,phi_list_upper = 0.5,1
-phi_list = np.linspace(phi_list_lower, phi_list_upper, num=M)
-#print(phi_list)
-learning_error_scale = 0.01  # 1 standard distribution is 2% error
-
-carbon_emissions = [1]*M
-=======
 phi_list_lower,phi_list_upper = 0.1,1
+
 learning_error_scale = 0.02  # 1 standard distribution is 2% error
->>>>>>> 2533cfa3
 
 inverse_homophily = 0.3#0.2
 homophilly_rate = 1
 
-<<<<<<< HEAD
 discount_factor = 0.6#0.6
 present_discount_factor = 0.8#0.8
 
 confirmation_bias = 30
-
 
 if heterogenous_cultural_momentum:
     quick_changers_prop = 0.2
     lagards_prop = 0.2
     culture_momentum_quick_real = int(round(culture_momentum_real/10))
     culture_momentum_lagard_real = int(round(5*culture_momentum_real))
-
 
 #harsh data parameters
 if harsh_data:
@@ -143,12 +113,6 @@
     beta_attract = 1#3
     alpha_threshold = 1#3
     beta_threshold = 1#2
-=======
-discount_factor = 0.6
-present_discount_factor = 0.8
-
-confirmation_bias = 50
->>>>>>> 2533cfa3
 
 #Infromation provision parameters
 if information_provision_state:
@@ -174,11 +138,9 @@
     "linear_alpha_diff_state": linear_alpha_diff_state,
     "homophily_state": homophily_state,
     "alpha_change" : alpha_change,
-<<<<<<< HEAD
     "heterogenous_cultural_momentum" : heterogenous_cultural_momentum,
-=======
+    "harsh_data": harsh_data,
     "averaging_method": averaging_method,
->>>>>>> 2533cfa3
     "delta_t": delta_t,
     "phi_list_lower": phi_list_lower,
     "phi_list_upper": phi_list_upper,
@@ -189,22 +151,15 @@
     "set_seed": set_seed,
     "culture_momentum_real": culture_momentum_real,
     "learning_error_scale": learning_error_scale,
-<<<<<<< HEAD
-    "carbon_emissions" : carbon_emissions,
-=======
     "alpha_attract": alpha_attract,
     "beta_attract": beta_attract,
     "alpha_threshold": alpha_threshold,
     "beta_threshold": beta_threshold,
->>>>>>> 2533cfa3
     "discount_factor": discount_factor,
     "inverse_homophily": inverse_homophily,#1 is total mixing, 0 is no mixing
     "homophilly_rate" : homophilly_rate,
     "present_discount_factor": present_discount_factor,
     "confirmation_bias": confirmation_bias,
-    "nur_attitude": nur_attitude,
-    "value_culture_def": value_culture_def, 
-    "harsh_data": harsh_data,
 }
 
 if heterogenous_cultural_momentum:
@@ -273,7 +228,7 @@
     "average_culture",
     "min_culture",
     "max_culture",
-    "green_adoption"
+    "green_adoption",
 ] 
 data_save_network_array_list = [
     "weighting_matrix",
@@ -325,7 +280,6 @@
     "behaviour_value",
     "behaviour_threshold",
     "behaviour_attract",
-
 ]
 if information_provision_state:
     loadBooleanArray.append("behaviour_information_provision")
@@ -341,11 +295,7 @@
 
 #norm_neg_pos = plt.cm.ScalarMappable(cmap=cmap, norm=Normalize(vmin=-1, vmax=1))
 norm_neg_pos = Normalize(vmin=-1, vmax=1)
-
-if value_culture_def:
-    norm_zero_one  = Normalize(vmin=-1, vmax=1)
-else:
-    norm_zero_one  = Normalize(vmin=0, vmax=1)
+norm_zero_one  = Normalize(vmin=0, vmax=1)
 
 #log_norm = SymLogNorm(linthresh=0.15, linscale=1, vmin=-1.0, vmax=1.0, base=10)  # this works at least its correct
 cmap_weighting = "Reds"
@@ -375,8 +325,8 @@
 min_culture_distance = 0.5
 
 RUN = True
-LIVE_DATA = True
-LOAD_DATA = True
+LOAD_LIVE_DATA = False
+LOAD_STATIC_DATA = True
 PLOT = True
 cluster_plots = False
 SHOW_PLOT = True
@@ -401,11 +351,11 @@
 
         dataName = FILENAME + "/Data"
 
-        if LIVE_DATA:
+        if LOAD_LIVE_DATA:
             "LOAD LIVE OBJECT"
             live_network = loadObjects(dataName)
 
-        if LOAD_DATA:
+        if LOAD_STATIC_DATA:
             "LOAD DATA"
             Data = loadData(dataName, loadBooleanCSV, loadBooleanArray)
             Data = get_run_properties(Data, FILENAME, paramList)
@@ -415,70 +365,41 @@
         Data["network_time"] = np.asarray(Data["network_time"])[
             0
         ]  # for some reason pandas does weird shit
+        Data["phi_list"] = np.linspace(phi_list_lower, phi_list_upper, num=M)# ALSO DONE IN NETWORK BUT NEEDED FOR PLOTS AND HAVENT SAVED IT AS OF YET# ITS A PAIN TO GET IT IN
 
         
         if frames_list_exponetial: 
             frames_proportion = int(round(len(Data["network_time"]) / 2))
             frames_list = frame_distribution_prints( Data["network_time"], scale_factor, frame_num )
+            print("frames prints:",frames_list)
         else:
             #print(len(Data["network_weighting_matrix"]))
             #print(Data["network_time"], len(Data["network_time"]))
             frames_list = [int(round(x)) for x in np.linspace(0, len(Data["network_time"])-1 , num=frame_num + 1)]# -1 is so its within range as linspace is inclusive
-             
-        print("frames prints:",frames_list)
 
         ###PLOTS
         #plot_beta_distributions(FILENAME,alpha_attract,beta_attract,alpha_threshold,beta_threshold,bin_num,num_counts,dpi_save,)
-        #plot_culture_timeseries(FILENAME, Data, dpi_save)
-<<<<<<< HEAD
-        #plot_green_adoption_timeseries(FILENAME, Data, dpi_save)
-        #plot_value_timeseries(FILENAME,Data,nrows_behave, ncols_behave,dpi_save, phi_list)
-        #plot_threshold_timeseries(FILENAME,Data,nrows_behave, ncols_behave,dpi_save, phi_list)
-        #plot_attract_timeseries(FILENAME, Data, nrows_behave, ncols_behave, dpi_save, phi_list)
-=======
-        #plot_value_timeseries(FILENAME,Data,nrows_behave, ncols_behave,dpi_save)
+        plot_culture_timeseries(FILENAME, Data, dpi_save)
+        plot_green_adoption_timeseries(FILENAME, Data, dpi_save)
+        plot_value_timeseries(FILENAME,Data,nrows_behave, ncols_behave,dpi_save)
         #plot_threshold_timeseries(FILENAME,Data,nrows_behave, ncols_behave,dpi_save)
         #plot_attract_timeseries(FILENAME, Data, nrows_behave, ncols_behave, dpi_save)
->>>>>>> 2533cfa3
         #plot_total_carbon_emissions_timeseries(FILENAME, Data, dpi_save)
-        ##plot_av_carbon_emissions_timeseries(FILENAME, Data, dpi_save)
+        #plot_av_carbon_emissions_timeseries(FILENAME, Data, dpi_save)
         #plot_weighting_matrix_convergence_timeseries(FILENAME, Data, dpi_save)
         #plot_cultural_range_timeseries(FILENAME, Data, dpi_save)
         #plot_average_culture_timeseries(FILENAME,Data,dpi_save)
-<<<<<<< HEAD
         #plot_weighting_link_timeseries(FILENAME, Data, "Link strength", dpi_save,min_val)
-
-        if RUN:
-            print("RUN")
-            live_plot_heterogenous_culture_momentum(FILENAME, social_network, dpi_save)
-
-=======
-        #weighting_link_timeseries_plot(FILENAME, Data, "Link strength", dpi_save,min_val)
         #plot_behaviour_scatter(FILENAME,Data,"behaviour_attract",dpi_save)
-        
->>>>>>> 2533cfa3
-        if carbon_price_state:
-            plot_carbon_price_timeseries(FILENAME,Data,dpi_save)
-
-        if cluster_plots:
-            k_clusters,win_score, scores = k_means_calc(Data,min_k,max_k,size_points)#CALCULATE THE OPTIMAL NUMBER OF CLUSTERS USING SILOUTTE SCORE, DOENST WORK FOR 1
-            #k_clusters = 2 # UNCOMMENT TO SET K MANUALLY
-            Euclidean_cluster_plot(FILENAME, Data, k_clusters,alpha_val,min_culture_distance, dpi_save)
 
         ###PRINTS
         
         #prints_weighting_matrix(FILENAME,Data,cmap_weighting,nrows,ncols,frames_list,round_dec,dpi_save)
         #prints_behavioural_matrix(FILENAME,Data,cmap,nrows,ncols,frames_list,round_dec,dpi_save)
-<<<<<<< HEAD
-        #prints_culture_network(FILENAME,Data,layout,cmap,node_size,nrows,ncols,norm_zero_one,frames_list,round_dec,dpi_save)
-=======
         #prints_culture_network(FILENAME,Data,layout,cmap,node_size,nrows,ncols,norm_neg_pos,frames_list,round_dec,dpi_save,norm_zero_one)
->>>>>>> 2533cfa3
         #print_network_social_component_matrix(FILENAME,Data,cmap,nrows,ncols,frames_list,round_dec,dpi_save)
         #print_culture_histogram(FILENAME, Data, "individual_culture", nrows, ncols, frames_list,round_dec,dpi_save, bin_num_agents)
-        prints_behaviour_timeseries_plot_colour_culture(FILENAME, Data, "behaviour_attract", "Attractiveness", nrows_behave, ncols_behave, dpi_save, phi_list,cmap,norm_zero_one)
-        if information_provision_state:
-            print_network_information_provision(FILENAME,Data,cmap,nrows,ncols,frames_list,round_dec,dpi_save)
+        #prints_behaviour_timeseries_plot_colour_culture(FILENAME, Data, "behaviour_attract", "Attractiveness", nrows_behave, ncols_behave, dpi_save,cmap,norm_zero_one)
 
         ###ANIMATIONS
         #ani_a = animate_network_information_provision(FILENAME,Data,interval,fps,round_dec,cmap_weighting)
@@ -491,13 +412,25 @@
         #ani_i = multi_animation_four(FILENAME,Data,cmap,cmap,layout,node_size,interval,fps,norm_neg_pos)
         #ani_j = multi_animation_alt(FILENAME,Data,cmap,cmap,layout,node_size,interval,fps,norm_neg_pos)
         #ani_k = multi_animation_scaled(FILENAME,Data,cmap,cmap,layout,node_size,interval,fps,scale_factor,frames_proportion,norm_neg_pos)
-        ani_l = animate_behaviour_scatter(FILENAME,Data,"behaviour_attract",norm_zero_one, cmap,interval,fps,round_dec)
+        #ani_l = animate_behaviour_scatter(FILENAME,Data,"behaviour_attract",norm_zero_one, cmap,interval,fps,round_dec)
+
+        if cluster_plots:
+            k_clusters,win_score, scores = k_means_calc(Data,min_k,max_k,size_points)#CALCULATE THE OPTIMAL NUMBER OF CLUSTERS USING SILOUTTE SCORE, DOENST WORK FOR 1
+            #k_clusters = 2 # UNCOMMENT TO SET K MANUALLY
+            Euclidean_cluster_plot(FILENAME, Data, k_clusters,alpha_val,min_culture_distance, dpi_save)
+
+        if heterogenous_cultural_momentum:
+            live_plot_heterogenous_culture_momentum(FILENAME, social_network, dpi_save)
+
+        if carbon_price_state:
+            plot_carbon_price_timeseries(FILENAME,Data,dpi_save)
+        if information_provision_state:
+            print_network_information_provision(FILENAME,Data,cmap,nrows,ncols,frames_list,round_dec,dpi_save)
+
         print(
             "PLOT time taken: %s minutes" % ((time.time() - start_time) / 60),
             "or %s s" % ((time.time() - start_time)),
         )
 
-
-
     if SHOW_PLOT:
         plt.show()